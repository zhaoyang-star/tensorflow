# Copyright 2016 The TensorFlow Authors. All Rights Reserved.
#
# Licensed under the Apache License, Version 2.0 (the "License");
# you may not use this file except in compliance with the License.
# You may obtain a copy of the License at
#
#     http://www.apache.org/licenses/LICENSE-2.0
#
# Unless required by applicable law or agreed to in writing, software
# distributed under the License is distributed on an "AS IS" BASIS,
# WITHOUT WARRANTIES OR CONDITIONS OF ANY KIND, either express or implied.
# See the License for the specific language governing permissions and
# limitations under the License.
# ==============================================================================
"""Ops for matrix factorization."""

from __future__ import absolute_import
from __future__ import division
from __future__ import print_function

import collections
import numbers

from six.moves import xrange  # pylint: disable=redefined-builtin

from tensorflow.contrib.factorization.python.ops import gen_factorization_ops
from tensorflow.contrib.util import loader
from tensorflow.python.framework import constant_op
from tensorflow.python.framework import dtypes
from tensorflow.python.framework import ops
from tensorflow.python.framework import sparse_tensor
from tensorflow.python.ops import array_ops
from tensorflow.python.ops import check_ops
from tensorflow.python.ops import control_flow_ops
from tensorflow.python.ops import data_flow_ops
from tensorflow.python.ops import embedding_ops
from tensorflow.python.ops import linalg_ops
from tensorflow.python.ops import math_ops
from tensorflow.python.ops import random_ops
from tensorflow.python.ops import sparse_ops
from tensorflow.python.ops import state_ops
from tensorflow.python.ops import variable_scope
from tensorflow.python.ops import variables
from tensorflow.python.platform import resource_loader

_factorization_ops = loader.load_op_library(
    resource_loader.get_path_to_datafile("_factorization_ops.so"))


class WALSModel(object):
  r"""A model for Weighted Alternating Least Squares matrix factorization.

  It minimizes the following loss function over U, V:
  $$
   \|\sqrt W \odot (A - U V^T)\|_F^2 + \lambda (\|U\|_F^2 + \|V\|_F^2)
  $$
    where,
    A: input matrix,
    W: weight matrix. Note that the (element-wise) square root of the weights
      is used in the objective function.
    U, V: row_factors and column_factors matrices,
    \\(\lambda)\\: regularization.
  Also we assume that W is of the following special form:
  \\( W_{ij} = W_0 + R_i * C_j \\)  if \\(A_{ij} \ne 0\\),
  \\(W_{ij} = W_0\\) otherwise.
  where,
  \\(W_0\\): unobserved_weight,
  \\(R_i\\): row_weights,
  \\(C_j\\): col_weights.

  Note that the current implementation supports two operation modes: The default
  mode is for the condition where row_factors and col_factors can individually
  fit into the memory of each worker and these will be cached. When this
  condition can't be met, setting use_factors_weights_cache to False allows the
  larger problem sizes with slight performance penalty as this will avoid
  creating the worker caches and instead the relevant weight and factor values
  are looked up from parameter servers at each step.

  Loss computation: The loss can be computed efficiently by decomposing it into
  a sparse term and a Gramian term, see wals.md.
  The loss is returned by the update_{col, row}_factors(sp_input), and is
  normalized as follows:
    _, _, unregularized_loss, regularization, sum_weights =
        update_row_factors(sp_input)
  if sp_input contains the rows \\({A_i, i \in I}\\), and the input matrix A
  has n total rows, then the minibatch loss = unregularized_loss +
  regularization is
   $$
   (\|\sqrt W_I \odot (A_I - U_I V^T)\|_F^2 + \lambda \|U_I\|_F^2) * n / |I| +
   \lambda \|V\|_F^2
   $$
  The sum_weights tensor contains the normalized sum of weights
  \\(sum(W_I) * n / |I|\\).

  A typical usage example (pseudocode):

    with tf.Graph().as_default():
      # Set up the model object.
      model = tf.contrib.factorization.WALSModel(....)

      # To be run only once as part of session initialization. In distributed
      # training setting, this should only be run by the chief trainer and all
      # other trainers should block until this is done.
      model_init_op = model.initialize_op

      # To be run once per worker after session is available, prior to
      # the prep_gramian_op for row(column) can be run.
      worker_init_op = model.worker_init

      # To be run once per integration sweep before the row(column) update
      # initialize ops can be run. Note that in the distributed training
      # situations, this should only be run by the chief trainer. All other
      # trainers need to block until this is done.
      row_update_prep_gramian_op = model.row_update_prep_gramian_op
      col_update_prep_gramian_op = model.col_update_prep_gramian_op

      # To be run once per worker per iteration sweep. Must be run before
      # any actual update ops can be run.
      init_row_update_op = model.initialize_row_update_op
      init_col_update_op = model.initialize_col_update_op

      # Ops to update row(column). This can either take the entire sparse
      # tensor or slices of sparse tensor. For distributed trainer, each
      # trainer handles just part of the matrix.
      _, row_update_op, unreg_row_loss, row_reg, _ = model.update_row_factors(
           sp_input=matrix_slices_from_queue_for_worker_shard)
      row_loss = unreg_row_loss + row_reg
      _, col_update_op, unreg_col_loss, col_reg, _ = model.update_col_factors(
           sp_input=transposed_matrix_slices_from_queue_for_worker_shard,
           transpose_input=True)
      col_loss = unreg_col_loss + col_reg

      ...

      # model_init_op is passed to Supervisor. Chief trainer runs it. Other
      # trainers wait.
      sv = tf.train.Supervisor(is_chief=is_chief,
                         ...,
                         init_op=tf.group(..., model_init_op, ...), ...)
      ...

      with sv.managed_session(...) as sess:
        # All workers/trainers run it after session becomes available.
        worker_init_op.run(session=sess)

        ...

        while i in iterations:

          # All trainers need to sync up here.
          while not_all_ready:
            wait

          # Row update sweep.
          if is_chief:
            row_update_prep_gramian_op.run(session=sess)
          else:
            wait_for_chief

          # All workers run upate initialization.
          init_row_update_op.run(session=sess)

          # Go through the matrix.
          reset_matrix_slices_queue_for_worker_shard
          while_matrix_slices:
            row_update_op.run(session=sess)

          # All trainers need to sync up here.
          while not_all_ready:
            wait

          # Column update sweep.
          if is_chief:
            col_update_prep_gramian_op.run(session=sess)
          else:
            wait_for_chief

          # All workers run upate initialization.
          init_col_update_op.run(session=sess)

          # Go through the matrix.
          reset_transposed_matrix_slices_queue_for_worker_shard
          while_transposed_matrix_slices:
            col_update_op.run(session=sess)
  """

  def __init__(self,
               input_rows,
               input_cols,
               n_components,
               unobserved_weight=0.1,
               regularization=None,
               row_init="random",
               col_init="random",
               num_row_shards=1,
               num_col_shards=1,
               row_weights=1,
               col_weights=1,
               use_factors_weights_cache=True,
               use_gramian_cache=True):
    """Creates model for WALS matrix factorization.

    Args:
      input_rows: total number of rows for input matrix.
      input_cols: total number of cols for input matrix.
      n_components: number of dimensions to use for the factors.
      unobserved_weight: weight given to unobserved entries of matrix.
      regularization: weight of L2 regularization term. If None, no
        regularization is done.
      row_init: initializer for row factor. Can be a tensor or numpy constant.
        If set to "random", the value is initialized randomly.
      col_init: initializer for column factor. See row_init for details.
      num_row_shards: number of shards to use for row factors.
      num_col_shards: number of shards to use for column factors.
      row_weights: Must be in one of the following three formats: None, a list
        of lists of non-negative real numbers (or equivalent iterables) or a
        single non-negative real number.
        - When set to None, w_ij = unobserved_weight, which simplifies to ALS.
        Note that col_weights must also be set to "None" in this case.
        - If it is a list of lists of non-negative real numbers, it needs to be
<<<<<<< HEAD
        in the form of \\([[w_0, w_1, ...], [w_k, ... ], [...]]\\), with the
        number of inner lists matching the number of row factor shards and the
        elements in each inner list are the weights for the rows of the
        corresponding row factor shard. In this case,  \\(w_ij\\) =
        unobserved_weight + row_weights[i] * col_weights[j].
=======
        in the form of [[w_0, w_1, ...], [w_k, ... ], [...]], with the number of
        inner lists matching the number of row factor shards and the elements in
        each inner list are the weights for the rows of the corresponding row
        factor shard. In this case,  w_ij = unobserved_weight +
                                            row_weights[i] * col_weights[j].
>>>>>>> 63dffd5a
        - If this is a single non-negative real number, this value is used for
        all row weights and \\(w_ij\\) = unobserved_weight + row_weights *
                                   col_weights[j].
        Note that it is allowed to have row_weights as a list while col_weights
        a single number or vice versa.
      col_weights: See row_weights.
      use_factors_weights_cache: When True, the factors and weights will be
        cached on the workers before the updates start. Defaults to True. Note
        that the weights cache is initialized through `worker_init`, and the
        row/col factors cache is initialized through
        `initialize_{col/row}_update_op`. In the case where the weights are
        computed outside and set before the training iterations start, it is
        important to ensure the `worker_init` op is run afterwards for the
        weights cache to take effect.
      use_gramian_cache: When True, the Gramians will be cached on the workers
        before the updates start. Defaults to True.
    """
    self._input_rows = input_rows
    self._input_cols = input_cols
    self._num_row_shards = num_row_shards
    self._num_col_shards = num_col_shards
    self._n_components = n_components
    self._unobserved_weight = unobserved_weight
    self._regularization = regularization
    self._regularization_matrix = (
        regularization * linalg_ops.eye(self._n_components)
        if regularization is not None else None)
    assert (row_weights is None) == (col_weights is None)
    self._row_weights = WALSModel._create_weights(
        row_weights, self._input_rows, self._num_row_shards, "row_weights")
    self._col_weights = WALSModel._create_weights(
        col_weights, self._input_cols, self._num_col_shards, "col_weights")
    self._use_factors_weights_cache = use_factors_weights_cache
    self._use_gramian_cache = use_gramian_cache
    self._row_factors = self._create_factors(
        self._input_rows, self._n_components, self._num_row_shards, row_init,
        "row_factors")
    self._col_factors = self._create_factors(
        self._input_cols, self._n_components, self._num_col_shards, col_init,
        "col_factors")
    self._row_gramian = self._create_gramian(self._n_components, "row_gramian")
    self._col_gramian = self._create_gramian(self._n_components, "col_gramian")
    self._row_update_prep_gramian = self._prepare_gramian(
        self._col_factors, self._col_gramian)
    self._col_update_prep_gramian = self._prepare_gramian(
        self._row_factors, self._row_gramian)
    self._create_transient_vars()

  @property
  def row_factors(self):
    """Returns a list of tensors corresponding to row factor shards."""
    return self._row_factors

  @property
  def col_factors(self):
    """Returns a list of tensors corresponding to column factor shards."""
    return self._col_factors

  @property
  def row_weights(self):
    """Returns a list of tensors corresponding to row weight shards."""
    return self._row_weights

  @property
  def col_weights(self):
    """Returns a list of tensors corresponding to col weight shards."""
    return self._col_weights

  @property
  def initialize_op(self):
    """Returns an op for initializing tensorflow variables."""
    all_vars = self._row_factors + self._col_factors
    all_vars.extend([self._row_gramian, self._col_gramian])
    if self._row_weights is not None:
      assert self._col_weights is not None
      all_vars.extend(self._row_weights + self._col_weights)
    return variables.variables_initializer(all_vars)

  @classmethod
  def _shard_sizes(cls, dims, num_shards):
    """Helper function to split dims values into num_shards."""
    shard_size, residual = divmod(dims, num_shards)
    return [shard_size + 1] * residual + [shard_size] * (num_shards - residual)

  @classmethod
  def _create_factors(cls, rows, cols, num_shards, init, name):
    """Helper function to create row and column factors."""
    if callable(init):
      init = init()
    if isinstance(init, list):
      assert len(init) == num_shards
    elif isinstance(init, str) and init == "random":
      pass
    elif num_shards == 1:
      init = [init]
    sharded_matrix = []
    sizes = cls._shard_sizes(rows, num_shards)
    assert len(sizes) == num_shards

    def make_initializer(i, size):

      def initializer():
        if init == "random":
          return random_ops.random_normal([size, cols])
        else:
          return init[i]

      return initializer

    for i, size in enumerate(sizes):
      var_name = "%s_shard_%d" % (name, i)
      var_init = make_initializer(i, size)
      sharded_matrix.append(
          variable_scope.variable(
              var_init, dtype=dtypes.float32, name=var_name))

    return sharded_matrix

  @classmethod
  def _create_weights(cls, wt_init, num_wts, num_shards, name):
    """Helper function to create sharded weight vector.

    Args:
      wt_init: init value for the weight. If None, weights are not created. This
        can be one of the None, a list of non-negative real numbers or a single
        non-negative real number (or equivalent iterables).
      num_wts: total size of all the weight shards
      num_shards: number of shards for the weights
      name: name for the new Variables.

    Returns:
      A list of weight shard Tensors.

    Raises:
      ValueError: If wt_init is not the right format.
    """

    if wt_init is None:
      return None

    init_mode = "list"
    if isinstance(wt_init, collections.Iterable):
      if num_shards == 1 and len(wt_init) == num_wts:
        wt_init = [wt_init]
      assert len(wt_init) == num_shards
    elif isinstance(wt_init, numbers.Real) and wt_init >= 0:
      init_mode = "scalar"
    else:
      raise ValueError(
          "Invalid weight initialization argument. Must be one of these: "
          "None, a real non-negative real number, or a list of lists of "
          "non-negative real numbers (or equivalent iterables) corresponding "
          "to sharded factors.")

    sizes = cls._shard_sizes(num_wts, num_shards)
    assert len(sizes) == num_shards

    def make_wt_initializer(i, size):

      def initializer():
        if init_mode == "scalar":
          return wt_init * array_ops.ones([size])
        else:
          return wt_init[i]

      return initializer

    sharded_weight = []
    for i, size in enumerate(sizes):
      var_name = "%s_shard_%d" % (name, i)
      var_init = make_wt_initializer(i, size)
      sharded_weight.append(
          variable_scope.variable(
              var_init, dtype=dtypes.float32, name=var_name))

    return sharded_weight

  @staticmethod
  def _create_gramian(n_components, name):
    """Helper function to create the gramian variable.

    Args:
      n_components: number of dimensions of the factors from which the gramian
        will be calculated.
      name: name for the new Variables.

    Returns:
      A gramian Tensor with shape of [n_components, n_components].
    """
    return variable_scope.variable(
        array_ops.zeros([n_components, n_components]),
        dtype=dtypes.float32,
        name=name)

  @staticmethod
  def _transient_var(name):
    """Helper function to create a Variable."""
    return variable_scope.variable(
        1.0,
        trainable=False,
        collections=[ops.GraphKeys.LOCAL_VARIABLES],
        validate_shape=False,
        name=name)

  def _prepare_gramian(self, factors, gramian):
    """Helper function to create ops to prepare/calculate gramian.

    Args:
      factors: Variable or list of Variable representing (sharded) factors.
        Used to compute the updated corresponding gramian value.
      gramian: Variable storing the gramian calculated from the factors.

    Returns:
      A op that updates the gramian with the calculated value from the factors.
    """
    partial_gramians = []
    for f in factors:
      with ops.colocate_with(f):
        partial_gramians.append(math_ops.matmul(f, f, transpose_a=True))

    with ops.colocate_with(gramian):
      prep_gramian = state_ops.assign(gramian,
                                      math_ops.add_n(partial_gramians)).op

    return prep_gramian

  def _cached_copy(self, var, name, pass_through=False):
    """Helper function to create a worker cached copy of a Variable.

    This assigns the var (either a single Variable or a list of Variables) to
    local transient cache Variable(s). Note that if var is a list of Variables,
    the assignment is done sequentially to minimize the memory overheads.
    Also note that if pass_through is set to True, this does not create new
    Variables but simply return the input back.

    Args:
      var: A Variable or a list of Variables to cache.
      name: name of cached Variable.
      pass_through: when set to True, this simply pass through the var back
        through identity operator and does not actually creates a cache.

    Returns:
      Tuple consisting of following three entries:
      cache: the new transient Variable or list of transient Variables
        corresponding one-to-one with var.
      cache_init: op to initialize the Variable or the list of Variables.
      cache_reset: op to reset the Variable or the list of Variables to some
        default value.
    """
    if var is None:
      return None, None, None
    elif pass_through:
      cache = var
      cache_init = control_flow_ops.no_op()
      cache_reset = control_flow_ops.no_op()
    elif isinstance(var, variables.Variable):
      cache = WALSModel._transient_var(name=name)
      with ops.colocate_with(cache):
        cache_init = state_ops.assign(cache, var, validate_shape=False)
        cache_reset = state_ops.assign(cache, 1.0, validate_shape=False)
    else:
      assert isinstance(var, list)
      assert var
      cache = [
          WALSModel._transient_var(name="%s_shard_%d" % (name, i))
          for i in xrange(len(var))
      ]
      reset_ops = []
      for i, c in enumerate(cache):
        with ops.colocate_with(c):
          if i == 0:
            cache_init = state_ops.assign(c, var[i], validate_shape=False)
          else:
            with ops.control_dependencies([cache_init]):
              cache_init = state_ops.assign(c, var[i], validate_shape=False)
          reset_ops.append(state_ops.assign(c, 1.0, validate_shape=False))
      cache_reset = control_flow_ops.group(*reset_ops)

    return cache, cache_init, cache_reset

  def _create_transient_vars(self):
    """Creates local cache of factors, weights and gramian for rows and columns.

    Note that currently the caching strategy is as follows:
    When initiating a row (resp. column) update:
      - The column (resp. row) gramian is computed.
      - Optionally, if use_gramian_cache is True, the column (resp. row) Gramian
        is cached, while the row (resp. column) gramian is reset.
      - Optionally, if use_factors_weights_cache is True, the column (resp. row)
        factors and weights are cached, while the row (resp. column) factors and
        weights are reset.
    """

    (self._row_factors_cache, row_factors_cache_init,
     row_factors_cache_reset) = self._cached_copy(
         self._row_factors,
         "row_factors_cache",
         pass_through=not self._use_factors_weights_cache)
    (self._col_factors_cache, col_factors_cache_init,
     col_factors_cache_reset) = self._cached_copy(
         self._col_factors,
         "col_factors_cache",
         pass_through=not self._use_factors_weights_cache)
    (self._row_wt_cache, row_wt_cache_init, _) = self._cached_copy(
        self._row_weights,
        "row_wt_cache",
        pass_through=not self._use_factors_weights_cache)
    (self._col_wt_cache, col_wt_cache_init, _) = self._cached_copy(
        self._col_weights,
        "col_wt_cache",
        pass_through=not self._use_factors_weights_cache)
    (self._row_gramian_cache, row_gramian_cache_init,
     row_gramian_cache_reset) = self._cached_copy(
         self._row_gramian,
         "row_gramian_cache",
         pass_through=not self._use_gramian_cache)
    (self._col_gramian_cache, col_gramian_cache_init,
     col_gramian_cache_reset) = self._cached_copy(
         self._col_gramian,
         "col_gramian_cache",
         pass_through=not self._use_gramian_cache)

    self._row_updates_init = control_flow_ops.group(
        col_factors_cache_init, row_factors_cache_reset, col_gramian_cache_init,
        row_gramian_cache_reset)
    self._col_updates_init = control_flow_ops.group(
        row_factors_cache_init, col_factors_cache_reset, row_gramian_cache_init,
        col_gramian_cache_reset)

    if self._row_wt_cache is not None:
      assert self._col_wt_cache is not None
      self._worker_init = control_flow_ops.group(
          row_wt_cache_init, col_wt_cache_init, name="worker_init")
    else:
      self._worker_init = control_flow_ops.no_op(name="worker_init")

  @property
  def worker_init(self):
    """Op to initialize worker state once before starting any updates.

    Note that specifically this initializes the cache of the row and column
    weights on workers when `use_factors_weights_cache` is True. In this case,
    if these weights are being calculated and reset after the object is created,
    it is important to ensure this ops is run afterwards so the cache reflects
    the correct values.
    """
    return self._worker_init

  @property
  def row_update_prep_gramian_op(self):
    """Op to form the gramian before starting row updates.

    Must be run before initialize_row_update_op and should only be run by one
    trainer (usually the chief) when doing distributed training.

    Returns:
      Op to form the gramian.
    """
    return self._row_update_prep_gramian

  @property
  def col_update_prep_gramian_op(self):
    """Op to form the gramian before starting col updates.

    Must be run before initialize_col_update_op and should only be run by one
    trainer (usually the chief) when doing distributed training.

    Returns:
      Op to form the gramian.
    """
    return self._col_update_prep_gramian

  @property
  def initialize_row_update_op(self):
    """Op to initialize worker state before starting row updates."""
    return self._row_updates_init

  @property
  def initialize_col_update_op(self):
    """Op to initialize worker state before starting column updates."""
    return self._col_updates_init

  @staticmethod
  def _get_sharding_func(size, num_shards):
    """Create sharding function for scatter update."""

    def func(ids):
      if num_shards == 1:
        return None, ids
      else:
        ids_per_shard = size // num_shards
        extras = size % num_shards
        assignments = math_ops.maximum(ids // (ids_per_shard + 1),
                                       (ids - extras) // ids_per_shard)
        new_ids = array_ops.where(assignments < extras,
                                  ids % (ids_per_shard + 1),
                                  (ids - extras) % ids_per_shard)
        return assignments, new_ids

    return func

  @classmethod
  def scatter_update(cls, factor, indices, values, sharding_func, name=None):
    """Helper function for doing sharded scatter update."""
    assert isinstance(factor, list)
    if len(factor) == 1:
      with ops.colocate_with(factor[0]):
        # TODO(agarwal): assign instead of scatter update for full batch update.
        return state_ops.scatter_update(
            factor[0], indices, values, name=name).op
    else:
      num_shards = len(factor)
      assignments, new_ids = sharding_func(indices)
      assert assignments is not None
      assignments = math_ops.cast(assignments, dtypes.int32)
      sharded_ids = data_flow_ops.dynamic_partition(new_ids, assignments,
                                                    num_shards)
      sharded_values = data_flow_ops.dynamic_partition(values, assignments,
                                                       num_shards)
      updates = []
      for i in xrange(num_shards):
        updates.append(
            state_ops.scatter_update(factor[i], sharded_ids[i], sharded_values[
                i]))
      return control_flow_ops.group(*updates, name=name)

  def update_row_factors(self, sp_input=None, transpose_input=False):
    r"""Updates the row factors.

    Args:
      sp_input: A SparseTensor representing a subset of rows of the full input
        in any order. Please note that this SparseTensor must retain the
        indexing as the original input.
      transpose_input: If true, the input will be logically transposed and the
        rows corresponding to the transposed input are updated.

    Returns:
      A tuple consisting of the following elements:
      new_values: New values for the row factors.
      update_op: An op that assigns the newly computed values to the row
        factors.
      unregularized_loss: A tensor (scalar) that contains the normalized
        minibatch loss corresponding to sp_input, without the regularization
        term. If sp_input contains the rows \\({A_{i, :}, i \in I}\\), and the
        input matrix A has n total rows, then the unregularized loss is:
        \\(\|\sqrt W_I \odot (A_I - U_I V^T)\|_F^2 * n / |I|\\)
        The total loss is unregularized_loss + regularization.
      regularization: A tensor (scalar) that contains the normalized
        regularization term for the minibatch loss corresponding to sp_input.
        If sp_input contains the rows \\({A_{i, :}, i \in I}\\), and the input
        matrix A has n total rows, then the regularization term is:
        \\(\lambda \|U_I\|_F^2) * n / |I| + \lambda \|V\|_F^2\\).
      sum_weights: The sum of the weights W_I corresponding to sp_input,
        normalized by a factor of \\(n / |I|\\). The root weighted squared
        error is: \sqrt(unregularized_loss / sum_weights).
    """
    return self._process_input_helper(
        True, sp_input=sp_input, transpose_input=transpose_input)

  def update_col_factors(self, sp_input=None, transpose_input=False):
    r"""Updates the column factors.

    Args:
      sp_input: A SparseTensor representing a subset of columns of the full
        input. Please refer to comments for update_row_factors for
        restrictions.
      transpose_input: If true, the input will be logically transposed and the
        columns corresponding to the transposed input are updated.

    Returns:
      A tuple consisting of the following elements:
      new_values: New values for the column factors.
      update_op: An op that assigns the newly computed values to the column
        factors.
      unregularized_loss: A tensor (scalar) that contains the normalized
        minibatch loss corresponding to sp_input, without the regularization
        term. If sp_input contains the columns \\({A_{:, j}, j \in J}\\), and
        the input matrix A has m total columns, then the unregularized loss is:
        \\(\|\sqrt W_J \odot (A_J - U V_J^T)\|_F^2 * m / |I|\\)
        The total loss is unregularized_loss + regularization.
      regularization: A tensor (scalar) that contains the normalized
        regularization term for the minibatch loss corresponding to sp_input.
        If sp_input contains the columns \\({A_{:, j}, j \in J}\\), and the
        input matrix A has m total columns, then the regularization term is:
        \\(\lambda \|V_J\|_F^2) * m / |J| + \lambda \|U\|_F^2\\).
      sum_weights: The sum of the weights W_J corresponding to sp_input,
        normalized by a factor of \\(m / |J|\\). The root weighted squared
        error is: \sqrt(unregularized_loss / sum_weights).
    """
    return self._process_input_helper(
        False, sp_input=sp_input, transpose_input=transpose_input)

  def project_row_factors(self,
                          sp_input=None,
                          transpose_input=False,
                          projection_weights=None):
    """Projects the row factors.

    This computes the row embedding \\(u_i\\) for an observed row \\(a_i\\) by
    solving one iteration of the update equations.

    Args:
      sp_input: A SparseTensor representing a set of rows. Please note that the
        column indices of this SparseTensor must match the model column feature
        indexing while the row indices are ignored. The returned results will be
        in the same ordering as the input rows.
      transpose_input: If true, the input will be logically transposed and the
        rows corresponding to the transposed input are projected.
      projection_weights: The row weights to be used for the projection. If None
        then 1.0 is used. This can be either a scaler or a rank-1 tensor with
        the number of elements matching the number of rows to be projected.
        Note that the column weights will be determined by the underlying WALS
        model.

    Returns:
      Projected row factors.
    """
    if projection_weights is None:
      projection_weights = 1
    return self._process_input_helper(
        True,
        sp_input=sp_input,
        transpose_input=transpose_input,
        row_weights=projection_weights)[0]

  def project_col_factors(self,
                          sp_input=None,
                          transpose_input=False,
                          projection_weights=None):
    """Projects the column factors.

    This computes the column embedding \\(v_j\\) for an observed column
    \\(a_j\\) by solving one iteration of the update equations.

    Args:
      sp_input: A SparseTensor representing a set of columns. Please note that
        the row indices of this SparseTensor must match the model row feature
        indexing while the column indices are ignored. The returned results will
        be in the same ordering as the input columns.
      transpose_input: If true, the input will be logically transposed and the
        columns corresponding to the transposed input are projected.
      projection_weights: The column weights to be used for the projection. If
        None then 1.0 is used. This can be either a scaler or a rank-1 tensor
        with the number of elements matching the number of columns to be
        projected. Note that the row weights will be determined by the
        underlying WALS model.

    Returns:
      Projected column factors.
    """
    if projection_weights is None:
      projection_weights = 1
    return self._process_input_helper(
        False,
        sp_input=sp_input,
        transpose_input=transpose_input,
        row_weights=projection_weights)[0]

  def _process_input_helper(self,
                            update_row_factors,
                            sp_input=None,
                            transpose_input=False,
                            row_weights=None):
    """Creates the graph for processing a sparse slice of input.

    Args:
      update_row_factors: if True, update or project the row_factors, else
        update or project the column factors.
      sp_input: Please refer to comments for update_row_factors,
        update_col_factors, project_row_factors, and project_col_factors for
        restrictions.
      transpose_input: If True, the input is logically transposed and then the
        corresponding rows/columns of the transposed input are updated.
      row_weights: If not None, this is the row/column weights to be used for
        the update or projection. If None, use the corresponding weights from
        the model. Note that the feature (column/row) weights will be
        determined by the model. When not None, it can either be a scalar or
        a rank-1 tensor with the same number of elements as the number of rows
        of columns to be updated/projected.

    Returns:
      A tuple consisting of the following elements:
      new_values: New values for the row/column factors.
      update_op: An op that assigns the newly computed values to the row/column
        factors.
      unregularized_loss: A tensor (scalar) that contains the normalized
        minibatch loss corresponding to sp_input, without the regularization
        term. Add the regularization term below to yield the loss.
      regularization: A tensor (scalar) that contains the normalized
        regularization term for the minibatch loss corresponding to sp_input.
      sum_weights: The sum of the weights corresponding to sp_input. This
        can be used with unregularized loss to calculate the root weighted
        squared error.
    """
    assert isinstance(sp_input, sparse_tensor.SparseTensor)

    if update_row_factors:
      left = self._row_factors
      right_factors = self._col_factors_cache
      row_wt = self._row_wt_cache
      col_wt = self._col_wt_cache
      total_rows = self._input_rows
      total_cols = self._input_cols
      sharding_func = WALSModel._get_sharding_func(self._input_rows,
                                                   self._num_row_shards)
      gramian = self._col_gramian_cache
    else:
      left = self._col_factors
      right_factors = self._row_factors_cache
      row_wt = self._col_wt_cache
      col_wt = self._row_wt_cache
      total_rows = self._input_cols
      total_cols = self._input_rows
      sharding_func = WALSModel._get_sharding_func(self._input_cols,
                                                   self._num_col_shards)
      gramian = self._row_gramian_cache
      transpose_input = not transpose_input

    # Note that the row indices of sp_input are based on the original full input
    # Here we reindex the rows and give them contiguous ids starting at 0.
    # We use tf.unique to achieve this reindexing. Note that this is done so
    # that the downstream kernel can assume that the input is "dense" along the
    # row dimension.
    row_ids, col_ids = array_ops.split(
        value=sp_input.indices, num_or_size_splits=2, axis=1)
    update_row_indices, all_row_ids = array_ops.unique(row_ids[:, 0])
    update_col_indices, all_col_ids = array_ops.unique(col_ids[:, 0])
    col_ids = array_ops.expand_dims(math_ops.cast(all_col_ids, dtypes.int64), 1)
    row_ids = array_ops.expand_dims(math_ops.cast(all_row_ids, dtypes.int64), 1)

    if transpose_input:
      update_indices = update_col_indices
      row_shape = [
          math_ops.cast(array_ops.shape(update_row_indices)[0], dtypes.int64)
      ]
      gather_indices = update_row_indices
    else:
      update_indices = update_row_indices
      row_shape = [
          math_ops.cast(array_ops.shape(update_col_indices)[0], dtypes.int64)
      ]
      gather_indices = update_col_indices

    num_rows = math_ops.cast(array_ops.shape(update_indices)[0], dtypes.int64)
    col_shape = [num_rows]
    right = embedding_ops.embedding_lookup(
        right_factors, gather_indices, partition_strategy="div")
    new_sp_indices = array_ops.concat([row_ids, col_ids], 1)
    new_sp_shape = (array_ops.concat([row_shape, col_shape], 0)
                    if transpose_input else
                    array_ops.concat([col_shape, row_shape], 0))
    new_sp_input = sparse_tensor.SparseTensor(
        indices=new_sp_indices,
        values=sp_input.values,
        dense_shape=new_sp_shape)

    # Compute lhs and rhs of the normal equations
    total_lhs = (self._unobserved_weight * gramian)
    if self._regularization_matrix is not None:
      total_lhs += self._regularization_matrix
    if self._row_weights is None:
      # Special case of ALS. Use a much simpler update rule.
      total_rhs = (
          self._unobserved_weight * sparse_ops.sparse_tensor_dense_matmul(
              new_sp_input, right, adjoint_a=transpose_input))
      # TODO(rmlarsen): handle transposing in tf.matrix_solve instead of
      # transposing explicitly.
      # TODO(rmlarsen): multi-thread tf.matrix_solve.
      new_left_values = array_ops.transpose(
          linalg_ops.matrix_solve(total_lhs, array_ops.transpose(total_rhs)))
    else:
      if row_weights is None:
        # TODO(yifanchen): Add special handling for single shard without using
        # embedding_lookup and perform benchmarks for those cases. Same for
        # col_weights lookup below.
        row_weights_slice = embedding_ops.embedding_lookup(
            row_wt, update_indices, partition_strategy="div")
      else:
        num_indices = array_ops.shape(update_indices)[0]
        with ops.control_dependencies(
            [check_ops.assert_less_equal(array_ops.rank(row_weights), 1)]):
          row_weights_slice = control_flow_ops.cond(
              math_ops.equal(array_ops.rank(row_weights), 0),
              lambda: (array_ops.ones([num_indices]) * row_weights),
              lambda: math_ops.cast(row_weights, dtypes.float32))

      col_weights = embedding_ops.embedding_lookup(
          col_wt, gather_indices, partition_strategy="div")
      partial_lhs, total_rhs = (
          gen_factorization_ops.wals_compute_partial_lhs_and_rhs(
              right,
              col_weights,
              self._unobserved_weight,
              row_weights_slice,
              new_sp_input.indices,
              new_sp_input.values,
              num_rows,
              transpose_input,
              name="wals_compute_partial_lhs_rhs"))
      total_lhs = array_ops.expand_dims(total_lhs, 0) + partial_lhs
      total_rhs = array_ops.expand_dims(total_rhs, -1)
      new_left_values = array_ops.squeeze(
          linalg_ops.matrix_solve(total_lhs, total_rhs), [2])

    update_op_name = "row_update" if update_row_factors else "col_update"
    update_op = self.scatter_update(
        left,
        update_indices,
        new_left_values,
        sharding_func,
        name=update_op_name)

    # Create the loss subgraph
    loss_sp_input = (sparse_ops.sparse_transpose(new_sp_input)
                     if transpose_input else new_sp_input)
    # sp_approx is the low rank estimate of the input matrix, formed by
    # computing the product <\\(u_i, v_j\\)> for (i, j) in loss_sp_input.indices.
    sp_approx_vals = gen_factorization_ops.masked_matmul(
        new_left_values,
        right,
        loss_sp_input.indices,
        transpose_a=False,
        transpose_b=True)
    sp_approx = sparse_tensor.SparseTensor(
        loss_sp_input.indices, sp_approx_vals, loss_sp_input.dense_shape)
    sp_approx_sq = math_ops.square(sp_approx)
    sp_residual = sparse_ops.sparse_add(loss_sp_input, sp_approx * (-1))
    sp_residual_sq = math_ops.square(sp_residual)
    row_wt_mat = (constant_op.constant(0.)
                  if self._row_weights is None else array_ops.expand_dims(
                      row_weights_slice, 1))
    col_wt_mat = (constant_op.constant(0.)
                  if self._col_weights is None else array_ops.expand_dims(
                      col_weights, 0))

    # We return the normalized loss
    partial_row_gramian = math_ops.matmul(
        new_left_values, new_left_values, transpose_a=True)
    normalization_factor = total_rows / math_ops.cast(num_rows, dtypes.float32)

    unregularized_loss = (
        self._unobserved_weight * (  # pyformat line break
            sparse_ops.sparse_reduce_sum(sp_residual_sq) -  # pyformat break
            sparse_ops.sparse_reduce_sum(sp_approx_sq) +  # pyformat break
            math_ops.trace(math_ops.matmul(partial_row_gramian, gramian))) +
        sparse_ops.sparse_reduce_sum(row_wt_mat * (sp_residual_sq * col_wt_mat))
    ) * normalization_factor

    if self._regularization is not None:
      regularization = self._regularization * (
          math_ops.trace(partial_row_gramian) * normalization_factor +
          math_ops.trace(gramian))
    else:
      regularization = constant_op.constant(0.)

    sum_weights = self._unobserved_weight * math_ops.cast(
        total_rows * total_cols, dtypes.float32)
    if self._row_weights is not None and self._col_weights is not None:
      ones = sparse_tensor.SparseTensor(
          indices=loss_sp_input.indices,
          values=array_ops.ones(array_ops.shape(loss_sp_input.values)),
          dense_shape=loss_sp_input.dense_shape)
      sum_weights += sparse_ops.sparse_reduce_sum(row_wt_mat * (
          ones * col_wt_mat)) * normalization_factor

    return (new_left_values, update_op, unregularized_loss, regularization,
            sum_weights)<|MERGE_RESOLUTION|>--- conflicted
+++ resolved
@@ -218,19 +218,11 @@
         - When set to None, w_ij = unobserved_weight, which simplifies to ALS.
         Note that col_weights must also be set to "None" in this case.
         - If it is a list of lists of non-negative real numbers, it needs to be
-<<<<<<< HEAD
-        in the form of \\([[w_0, w_1, ...], [w_k, ... ], [...]]\\), with the
-        number of inner lists matching the number of row factor shards and the
-        elements in each inner list are the weights for the rows of the
-        corresponding row factor shard. In this case,  \\(w_ij\\) =
-        unobserved_weight + row_weights[i] * col_weights[j].
-=======
         in the form of [[w_0, w_1, ...], [w_k, ... ], [...]], with the number of
         inner lists matching the number of row factor shards and the elements in
         each inner list are the weights for the rows of the corresponding row
         factor shard. In this case,  w_ij = unobserved_weight +
                                             row_weights[i] * col_weights[j].
->>>>>>> 63dffd5a
         - If this is a single non-negative real number, this value is used for
         all row weights and \\(w_ij\\) = unobserved_weight + row_weights *
                                    col_weights[j].
