--- conflicted
+++ resolved
@@ -47,13 +47,10 @@
     "${tensorflow_source_dir}/tensorflow/c/c_api.cc"
     "${tensorflow_source_dir}/tensorflow/c/c_api.h"
     "${tensorflow_source_dir}/tensorflow/c/c_api_function.cc"
-<<<<<<< HEAD
-=======
     "${tensorflow_source_dir}/tensorflow/c/eager/c_api.cc"
     "${tensorflow_source_dir}/tensorflow/c/eager/c_api.h"
     "${tensorflow_source_dir}/tensorflow/c/eager/c_api_debug.cc"
     "${tensorflow_source_dir}/tensorflow/c/eager/tape.h"
->>>>>>> b9247ca0
     "${tensorflow_source_dir}/tensorflow/c/checkpoint_reader.cc"
     "${tensorflow_source_dir}/tensorflow/c/checkpoint_reader.h"
     "${tensorflow_source_dir}/tensorflow/c/tf_status_helper.cc"
@@ -66,27 +63,4 @@
   tf_cc_framework
   tf_cc_while_loop
   tf_core_lib
-<<<<<<< HEAD
-  tf_protos_cc)
-
-if(tensorflow_BUILD_PYTHON_BINDINGS)
-  add_library(tf_c_python_api OBJECT
-    "${tensorflow_source_dir}/tensorflow/c/python_api.cc"
-    "${tensorflow_source_dir}/tensorflow/c/python_api.h"
-  )
-
-  target_include_directories(tf_c_python_api PUBLIC
-        ${PYTHON_INCLUDE_DIR}
-        ${NUMPY_INCLUDE_DIR}
-    )
-
-  add_dependencies(
-    tf_c_python_api
-    tf_c
-    tf_core_lib
-    tf_core_framework
-    tf_protos_cc)
-endif()
-=======
-  tf_protos_cc)
->>>>>>> b9247ca0
+  tf_protos_cc)