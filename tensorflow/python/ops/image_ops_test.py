# Copyright 2015 The TensorFlow Authors. All Rights Reserved.
#
# Licensed under the Apache License, Version 2.0 (the "License");
# you may not use this file except in compliance with the License.
# You may obtain a copy of the License at
#
#     http://www.apache.org/licenses/LICENSE-2.0
#
# Unless required by applicable law or agreed to in writing, software
# distributed under the License is distributed on an "AS IS" BASIS,
# WITHOUT WARRANTIES OR CONDITIONS OF ANY KIND, either express or implied.
# See the License for the specific language governing permissions and
# limitations under the License.
# ==============================================================================
"""Tests for tensorflow.ops.image_ops."""

from __future__ import absolute_import
from __future__ import division
from __future__ import print_function

import colorsys
import functools
import itertools
import math
import os
import time

from absl.testing import parameterized
import numpy as np
from six.moves import xrange  # pylint: disable=redefined-builtin

from tensorflow.core.protobuf import config_pb2
from tensorflow.python.client import session
from tensorflow.python.compat import compat
from tensorflow.python.data.experimental.ops import get_single_element
from tensorflow.python.data.ops import dataset_ops
from tensorflow.python.eager import context
from tensorflow.python.eager import def_function
from tensorflow.python.framework import constant_op
from tensorflow.python.framework import dtypes
from tensorflow.python.framework import errors
from tensorflow.python.framework import ops
from tensorflow.python.framework import tensor_shape
from tensorflow.python.framework import tensor_spec
from tensorflow.python.framework import test_util
from tensorflow.python.ops import array_ops
from tensorflow.python.ops import control_flow_ops
from tensorflow.python.ops import gen_image_ops
from tensorflow.python.ops import gradients
from tensorflow.python.ops import image_ops
from tensorflow.python.ops import image_ops_impl
from tensorflow.python.ops import io_ops
from tensorflow.python.ops import math_ops
from tensorflow.python.ops import random_ops
from tensorflow.python.ops import stateless_random_ops
from tensorflow.python.ops import variables
from tensorflow.python.platform import googletest
from tensorflow.python.platform import test


class RGBToHSVTest(test_util.TensorFlowTestCase):

  def testBatch(self):
    # Build an arbitrary RGB image
    np.random.seed(7)
    batch_size = 5
    shape = (batch_size, 2, 7, 3)

    for nptype in [np.float32, np.float64]:
      inp = np.random.rand(*shape).astype(nptype)

      # Convert to HSV and back, as a batch and individually
      with self.cached_session(use_gpu=True) as sess:
        batch0 = constant_op.constant(inp)
        batch1 = image_ops.rgb_to_hsv(batch0)
        batch2 = image_ops.hsv_to_rgb(batch1)
        split0 = array_ops.unstack(batch0)
        split1 = list(map(image_ops.rgb_to_hsv, split0))
        split2 = list(map(image_ops.hsv_to_rgb, split1))
        join1 = array_ops.stack(split1)
        join2 = array_ops.stack(split2)
        batch1, batch2, join1, join2 = self.evaluate(
            [batch1, batch2, join1, join2])

      # Verify that processing batch elements together is the same as separate
      self.assertAllClose(batch1, join1)
      self.assertAllClose(batch2, join2)
      self.assertAllClose(batch2, inp)

  def testRGBToHSVRoundTrip(self):
    data = [0, 5, 13, 54, 135, 226, 37, 8, 234, 90, 255, 1]
    for nptype in [np.float32, np.float64]:
      rgb_np = np.array(data, dtype=nptype).reshape([2, 2, 3]) / 255.
      with self.cached_session(use_gpu=True):
        hsv = image_ops.rgb_to_hsv(rgb_np)
        rgb = image_ops.hsv_to_rgb(hsv)
        rgb_tf = self.evaluate(rgb)
      self.assertAllClose(rgb_tf, rgb_np)


class RGBToYIQTest(test_util.TensorFlowTestCase):

  @test_util.run_without_tensor_float_32(
      "Calls rgb_to_yiq and yiq_to_rgb, which use matmul")
  def testBatch(self):
    # Build an arbitrary RGB image
    np.random.seed(7)
    batch_size = 5
    shape = (batch_size, 2, 7, 3)

    for nptype in [np.float32, np.float64]:
      inp = np.random.rand(*shape).astype(nptype)

      # Convert to YIQ and back, as a batch and individually
      with self.cached_session(use_gpu=True) as sess:
        batch0 = constant_op.constant(inp)
        batch1 = image_ops.rgb_to_yiq(batch0)
        batch2 = image_ops.yiq_to_rgb(batch1)
        split0 = array_ops.unstack(batch0)
        split1 = list(map(image_ops.rgb_to_yiq, split0))
        split2 = list(map(image_ops.yiq_to_rgb, split1))
        join1 = array_ops.stack(split1)
        join2 = array_ops.stack(split2)
        batch1, batch2, join1, join2 = self.evaluate(
            [batch1, batch2, join1, join2])

      # Verify that processing batch elements together is the same as separate
      self.assertAllClose(batch1, join1, rtol=1e-4, atol=1e-4)
      self.assertAllClose(batch2, join2, rtol=1e-4, atol=1e-4)
      self.assertAllClose(batch2, inp, rtol=1e-4, atol=1e-4)


class RGBToYUVTest(test_util.TensorFlowTestCase):

  @test_util.run_without_tensor_float_32(
      "Calls rgb_to_yuv and yuv_to_rgb, which use matmul")
  def testBatch(self):
    # Build an arbitrary RGB image
    np.random.seed(7)
    batch_size = 5
    shape = (batch_size, 2, 7, 3)

    for nptype in [np.float32, np.float64]:
      inp = np.random.rand(*shape).astype(nptype)

      # Convert to YUV and back, as a batch and individually
      with self.cached_session(use_gpu=True) as sess:
        batch0 = constant_op.constant(inp)
        batch1 = image_ops.rgb_to_yuv(batch0)
        batch2 = image_ops.yuv_to_rgb(batch1)
        split0 = array_ops.unstack(batch0)
        split1 = list(map(image_ops.rgb_to_yuv, split0))
        split2 = list(map(image_ops.yuv_to_rgb, split1))
        join1 = array_ops.stack(split1)
        join2 = array_ops.stack(split2)
        batch1, batch2, join1, join2 = self.evaluate(
            [batch1, batch2, join1, join2])

      # Verify that processing batch elements together is the same as separate
      self.assertAllClose(batch1, join1, rtol=1e-4, atol=1e-4)
      self.assertAllClose(batch2, join2, rtol=1e-4, atol=1e-4)
      self.assertAllClose(batch2, inp, rtol=1e-4, atol=1e-4)


class GrayscaleToRGBTest(test_util.TensorFlowTestCase):

  def _RGBToGrayscale(self, images):
    is_batch = True
    if len(images.shape) == 3:
      is_batch = False
      images = np.expand_dims(images, axis=0)
    out_shape = images.shape[0:3] + (1,)
    out = np.zeros(shape=out_shape, dtype=np.uint8)
    for batch in xrange(images.shape[0]):
      for y in xrange(images.shape[1]):
        for x in xrange(images.shape[2]):
          red = images[batch, y, x, 0]
          green = images[batch, y, x, 1]
          blue = images[batch, y, x, 2]
          gray = 0.2989 * red + 0.5870 * green + 0.1140 * blue
          out[batch, y, x, 0] = int(gray)
    if not is_batch:
      out = np.squeeze(out, axis=0)
    return out

  def _TestRGBToGrayscale(self, x_np):
    y_np = self._RGBToGrayscale(x_np)

    with self.cached_session(use_gpu=True):
      x_tf = constant_op.constant(x_np, shape=x_np.shape)
      y = image_ops.rgb_to_grayscale(x_tf)
      y_tf = self.evaluate(y)
      self.assertAllEqual(y_tf, y_np)

  def testBasicRGBToGrayscale(self):
    # 4-D input with batch dimension.
    x_np = np.array(
        [[1, 2, 3], [4, 10, 1]], dtype=np.uint8).reshape([1, 1, 2, 3])
    self._TestRGBToGrayscale(x_np)

    # 3-D input with no batch dimension.
    x_np = np.array([[1, 2, 3], [4, 10, 1]], dtype=np.uint8).reshape([1, 2, 3])
    self._TestRGBToGrayscale(x_np)

  def testBasicGrayscaleToRGB(self):
    # 4-D input with batch dimension.
    x_np = np.array([[1, 2]], dtype=np.uint8).reshape([1, 1, 2, 1])
    y_np = np.array(
        [[1, 1, 1], [2, 2, 2]], dtype=np.uint8).reshape([1, 1, 2, 3])

    with self.cached_session(use_gpu=True):
      x_tf = constant_op.constant(x_np, shape=x_np.shape)
      y = image_ops.grayscale_to_rgb(x_tf)
      y_tf = self.evaluate(y)
      self.assertAllEqual(y_tf, y_np)

    # 3-D input with no batch dimension.
    x_np = np.array([[1, 2]], dtype=np.uint8).reshape([1, 2, 1])
    y_np = np.array([[1, 1, 1], [2, 2, 2]], dtype=np.uint8).reshape([1, 2, 3])

    with self.cached_session(use_gpu=True):
      x_tf = constant_op.constant(x_np, shape=x_np.shape)
      y = image_ops.grayscale_to_rgb(x_tf)
      y_tf = self.evaluate(y)
      self.assertAllEqual(y_tf, y_np)

  def testGrayscaleToRGBInputValidation(self):
    # tests whether the grayscale_to_rgb function raises
    # an exception if the input images' last dimension is
    # not of size 1, i.e. the images have shape
    # [batch size, height, width] or [height, width]

    # tests if an exception is raised if a three dimensional
    # input is used, i.e. the images have shape [batch size, height, width]
    with self.cached_session(use_gpu=True):
      # 3-D input with batch dimension.
      x_np = np.array([[1, 2]], dtype=np.uint8).reshape([1, 1, 2])

      x_tf = constant_op.constant(x_np, shape=x_np.shape)

      # this is the error message we expect the function to raise
      err_msg = "Last dimension of a grayscale image should be size 1"
      with self.assertRaisesRegex(ValueError, err_msg):
        image_ops.grayscale_to_rgb(x_tf)

    # tests if an exception is raised if a two dimensional
    # input is used, i.e. the images have shape [height, width]
    with self.cached_session(use_gpu=True):
      # 1-D input without batch dimension.
      x_np = np.array([[1, 2]], dtype=np.uint8).reshape([2])

      x_tf = constant_op.constant(x_np, shape=x_np.shape)

      # this is the error message we expect the function to raise
      err_msg = "must be at least two-dimensional"
      with self.assertRaisesRegex(ValueError, err_msg):
        image_ops.grayscale_to_rgb(x_tf)

  def testShapeInference(self):
    # Shape function requires placeholders and a graph.
    with ops.Graph().as_default():
      # Shape inference works and produces expected output where possible
      rgb_shape = [7, None, 19, 3]
      gray_shape = rgb_shape[:-1] + [1]
      with self.cached_session(use_gpu=True):
        rgb_tf = array_ops.placeholder(dtypes.uint8, shape=rgb_shape)
        gray = image_ops.rgb_to_grayscale(rgb_tf)
        self.assertEqual(gray_shape, gray.get_shape().as_list())

      with self.cached_session(use_gpu=True):
        gray_tf = array_ops.placeholder(dtypes.uint8, shape=gray_shape)
        rgb = image_ops.grayscale_to_rgb(gray_tf)
        self.assertEqual(rgb_shape, rgb.get_shape().as_list())

      # Shape inference does not break for unknown shapes
      with self.cached_session(use_gpu=True):
        rgb_tf_unknown = array_ops.placeholder(dtypes.uint8)
        gray_unknown = image_ops.rgb_to_grayscale(rgb_tf_unknown)
        self.assertFalse(gray_unknown.get_shape())

      with self.cached_session(use_gpu=True):
        gray_tf_unknown = array_ops.placeholder(dtypes.uint8)
        rgb_unknown = image_ops.grayscale_to_rgb(gray_tf_unknown)
        self.assertFalse(rgb_unknown.get_shape())


class AdjustGamma(test_util.TensorFlowTestCase):

  def test_adjust_gamma_less_zero_float32(self):
    """White image should be returned for gamma equal to zero"""
    with self.cached_session():
      x_data = np.random.uniform(0, 1.0, (8, 8))
      x_np = np.array(x_data, dtype=np.float32)

      x = constant_op.constant(x_np, shape=x_np.shape)

      err_msg = "Gamma should be a non-negative real number"
      with self.assertRaisesRegex(
          (ValueError, errors.InvalidArgumentError), err_msg):
        image_ops.adjust_gamma(x, gamma=-1)

  def test_adjust_gamma_less_zero_uint8(self):
    """White image should be returned for gamma equal to zero"""
    with self.cached_session():
      x_data = np.random.uniform(0, 255, (8, 8))
      x_np = np.array(x_data, dtype=np.uint8)

      x = constant_op.constant(x_np, shape=x_np.shape)

      err_msg = "Gamma should be a non-negative real number"
      with self.assertRaisesRegex(
          (ValueError, errors.InvalidArgumentError), err_msg):
        image_ops.adjust_gamma(x, gamma=-1)

  def test_adjust_gamma_less_zero_tensor(self):
    """White image should be returned for gamma equal to zero"""
    with self.cached_session():
      x_data = np.random.uniform(0, 1.0, (8, 8))
      x_np = np.array(x_data, dtype=np.float32)

      x = constant_op.constant(x_np, shape=x_np.shape)
      y = constant_op.constant(-1.0, dtype=dtypes.float32)

      err_msg = "Gamma should be a non-negative real number"
      with self.assertRaisesRegex(
          (ValueError, errors.InvalidArgumentError), err_msg):
        image = image_ops.adjust_gamma(x, gamma=y)
        self.evaluate(image)

  def _test_adjust_gamma_uint8(self, gamma):
    """Verifying the output with expected results for gamma

    correction for uint8 images
    """
    with self.cached_session():
      x_np = np.random.uniform(0, 255, (8, 8)).astype(np.uint8)
      x = constant_op.constant(x_np, shape=x_np.shape)
      y = image_ops.adjust_gamma(x, gamma=gamma)
      y_tf = np.trunc(self.evaluate(y))

      # calculate gamma correction using numpy
      # firstly, transform uint8 to float representation
      # then perform correction
      y_np = np.power(x_np / 255.0, gamma)
      # convert correct numpy image back to uint8 type
      y_np = np.trunc(np.clip(y_np * 255.5, 0, 255.0))

      self.assertAllClose(y_tf, y_np, 1e-6)

  def _test_adjust_gamma_float32(self, gamma):
    """Verifying the output with expected results for gamma

    correction for float32 images
    """
    with self.cached_session():
      x_np = np.random.uniform(0, 1.0, (8, 8))
      x = constant_op.constant(x_np, shape=x_np.shape)
      y = image_ops.adjust_gamma(x, gamma=gamma)
      y_tf = self.evaluate(y)

      y_np = np.clip(np.power(x_np, gamma), 0, 1.0)

      self.assertAllClose(y_tf, y_np, 1e-6)

  def test_adjust_gamma_one_float32(self):
    """Same image should be returned for gamma equal to one"""
    self._test_adjust_gamma_float32(1.0)

  def test_adjust_gamma_one_uint8(self):
    self._test_adjust_gamma_uint8(1.0)

  def test_adjust_gamma_zero_uint8(self):
    """White image should be returned for gamma equal

    to zero for uint8 images
    """
    self._test_adjust_gamma_uint8(gamma=0.0)

  def test_adjust_gamma_less_one_uint8(self):
    """Verifying the output with expected results for gamma

    correction with gamma equal to half for uint8 images
    """
    self._test_adjust_gamma_uint8(gamma=0.5)

  def test_adjust_gamma_greater_one_uint8(self):
    """Verifying the output with expected results for gamma

    correction for uint8 images
    """
    self._test_adjust_gamma_uint8(gamma=1.0)

  def test_adjust_gamma_less_one_float32(self):
    """Verifying the output with expected results for gamma

    correction with gamma equal to half for float32 images
    """
    self._test_adjust_gamma_float32(0.5)

  def test_adjust_gamma_greater_one_float32(self):
    """Verifying the output with expected results for gamma

    correction with gamma equal to two for float32 images
    """
    self._test_adjust_gamma_float32(1.0)

  def test_adjust_gamma_zero_float32(self):
    """White image should be returned for gamma equal

    to zero for float32 images
    """
    self._test_adjust_gamma_float32(0.0)


class AdjustHueTest(test_util.TensorFlowTestCase):

  def testAdjustNegativeHue(self):
    x_shape = [2, 2, 3]
    x_data = [0, 5, 13, 54, 135, 226, 37, 8, 234, 90, 255, 1]
    x_np = np.array(x_data, dtype=np.uint8).reshape(x_shape)

    delta = -0.25
    y_data = [0, 13, 1, 54, 226, 59, 8, 234, 150, 255, 39, 1]
    y_np = np.array(y_data, dtype=np.uint8).reshape(x_shape)

    with self.cached_session(use_gpu=True):
      x = constant_op.constant(x_np, shape=x_shape)
      y = image_ops.adjust_hue(x, delta)
      y_tf = self.evaluate(y)
      self.assertAllEqual(y_tf, y_np)

  def testAdjustPositiveHue(self):
    x_shape = [2, 2, 3]
    x_data = [0, 5, 13, 54, 135, 226, 37, 8, 234, 90, 255, 1]
    x_np = np.array(x_data, dtype=np.uint8).reshape(x_shape)

    delta = 0.25
    y_data = [13, 0, 11, 226, 54, 221, 234, 8, 92, 1, 217, 255]
    y_np = np.array(y_data, dtype=np.uint8).reshape(x_shape)

    with self.cached_session(use_gpu=True):
      x = constant_op.constant(x_np, shape=x_shape)
      y = image_ops.adjust_hue(x, delta)
      y_tf = self.evaluate(y)
      self.assertAllEqual(y_tf, y_np)

  def testBatchAdjustHue(self):
    x_shape = [2, 1, 2, 3]
    x_data = [0, 5, 13, 54, 135, 226, 37, 8, 234, 90, 255, 1]
    x_np = np.array(x_data, dtype=np.uint8).reshape(x_shape)

    delta = 0.25
    y_data = [13, 0, 11, 226, 54, 221, 234, 8, 92, 1, 217, 255]
    y_np = np.array(y_data, dtype=np.uint8).reshape(x_shape)

    with self.cached_session(use_gpu=True):
      x = constant_op.constant(x_np, shape=x_shape)
      y = image_ops.adjust_hue(x, delta)
      y_tf = self.evaluate(y)
      self.assertAllEqual(y_tf, y_np)

  def _adjustHueNp(self, x_np, delta_h):
    self.assertEqual(x_np.shape[-1], 3)
    x_v = x_np.reshape([-1, 3])
    y_v = np.ndarray(x_v.shape, dtype=x_v.dtype)
    channel_count = x_v.shape[0]
    for i in xrange(channel_count):
      r = x_v[i][0]
      g = x_v[i][1]
      b = x_v[i][2]
      h, s, v = colorsys.rgb_to_hsv(r, g, b)
      h += delta_h
      h = math.fmod(h + 10.0, 1.0)
      r, g, b = colorsys.hsv_to_rgb(h, s, v)
      y_v[i][0] = r
      y_v[i][1] = g
      y_v[i][2] = b
    return y_v.reshape(x_np.shape)

  def _adjustHueTf(self, x_np, delta_h):
    with self.cached_session(use_gpu=True):
      x = constant_op.constant(x_np)
      y = image_ops.adjust_hue(x, delta_h)
      y_tf = self.evaluate(y)
    return y_tf

  def testAdjustRandomHue(self):
    x_shapes = [
        [2, 2, 3],
        [4, 2, 3],
        [2, 4, 3],
        [2, 5, 3],
        [1000, 1, 3],
    ]
    test_styles = [
        "all_random",
        "rg_same",
        "rb_same",
        "gb_same",
        "rgb_same",
    ]
    for x_shape in x_shapes:
      for test_style in test_styles:
        x_np = np.random.rand(*x_shape) * 255.
        delta_h = np.random.rand() * 2.0 - 1.0
        if test_style == "all_random":
          pass
        elif test_style == "rg_same":
          x_np[..., 1] = x_np[..., 0]
        elif test_style == "rb_same":
          x_np[..., 2] = x_np[..., 0]
        elif test_style == "gb_same":
          x_np[..., 2] = x_np[..., 1]
        elif test_style == "rgb_same":
          x_np[..., 1] = x_np[..., 0]
          x_np[..., 2] = x_np[..., 0]
        else:
          raise AssertionError("Invalid test style: %s" % (test_style))
        y_np = self._adjustHueNp(x_np, delta_h)
        y_tf = self._adjustHueTf(x_np, delta_h)
        self.assertAllClose(y_tf, y_np, rtol=2e-5, atol=1e-5)

  def testInvalidShapes(self):
    fused = False
    if not fused:
      # The tests are known to pass with the fused adjust_hue. We will enable
      # them when the fused implementation is the default.
      return
    x_np = np.random.rand(2, 3) * 255.
    delta_h = np.random.rand() * 2.0 - 1.0
    fused = False
    with self.assertRaisesRegex(ValueError, "Shape must be at least rank 3"):
      self._adjustHueTf(x_np, delta_h)
    x_np = np.random.rand(4, 2, 4) * 255.
    delta_h = np.random.rand() * 2.0 - 1.0
    with self.assertRaisesOpError("input must have 3 channels"):
      self._adjustHueTf(x_np, delta_h)


class FlipImageBenchmark(test.Benchmark):

  def _benchmarkFlipLeftRight(self, device, cpu_count):
    image_shape = [299, 299, 3]
    warmup_rounds = 100
    benchmark_rounds = 1000
    config = config_pb2.ConfigProto()
    if cpu_count is not None:
      config.inter_op_parallelism_threads = 1
      config.intra_op_parallelism_threads = cpu_count
    with session.Session("", graph=ops.Graph(), config=config) as sess:
      with ops.device(device):
        inputs = variables.Variable(
            random_ops.random_uniform(image_shape, dtype=dtypes.float32) * 255,
            trainable=False,
            dtype=dtypes.float32)
        run_op = image_ops.flip_left_right(inputs)
        self.evaluate(variables.global_variables_initializer())
        for i in xrange(warmup_rounds + benchmark_rounds):
          if i == warmup_rounds:
            start = time.time()
          self.evaluate(run_op)
    end = time.time()
    step_time = (end - start) / benchmark_rounds
    tag = device + "_%s" % (cpu_count if cpu_count is not None else "_all")
    print("benchmarkFlipLeftRight_299_299_3_%s step_time: %.2f us" %
          (tag, step_time * 1e6))
    self.report_benchmark(
        name="benchmarkFlipLeftRight_299_299_3_%s" % (tag),
        iters=benchmark_rounds,
        wall_time=step_time)

  def _benchmarkRandomFlipLeftRight(self, device, cpu_count):
    image_shape = [299, 299, 3]
    warmup_rounds = 100
    benchmark_rounds = 1000
    config = config_pb2.ConfigProto()
    if cpu_count is not None:
      config.inter_op_parallelism_threads = 1
      config.intra_op_parallelism_threads = cpu_count
    with session.Session("", graph=ops.Graph(), config=config) as sess:
      with ops.device(device):
        inputs = variables.Variable(
            random_ops.random_uniform(image_shape, dtype=dtypes.float32) * 255,
            trainable=False,
            dtype=dtypes.float32)
        run_op = image_ops.random_flip_left_right(inputs)
        self.evaluate(variables.global_variables_initializer())
        for i in xrange(warmup_rounds + benchmark_rounds):
          if i == warmup_rounds:
            start = time.time()
          self.evaluate(run_op)
    end = time.time()
    step_time = (end - start) / benchmark_rounds
    tag = device + "_%s" % (cpu_count if cpu_count is not None else "_all")
    print("benchmarkRandomFlipLeftRight_299_299_3_%s step_time: %.2f us" %
          (tag, step_time * 1e6))
    self.report_benchmark(
        name="benchmarkRandomFlipLeftRight_299_299_3_%s" % (tag),
        iters=benchmark_rounds,
        wall_time=step_time)

  def _benchmarkBatchedRandomFlipLeftRight(self, device, cpu_count):
    image_shape = [16, 299, 299, 3]
    warmup_rounds = 100
    benchmark_rounds = 1000
    config = config_pb2.ConfigProto()
    if cpu_count is not None:
      config.inter_op_parallelism_threads = 1
      config.intra_op_parallelism_threads = cpu_count
    with session.Session("", graph=ops.Graph(), config=config) as sess:
      with ops.device(device):
        inputs = variables.Variable(
            random_ops.random_uniform(image_shape, dtype=dtypes.float32) * 255,
            trainable=False,
            dtype=dtypes.float32)
        run_op = image_ops.random_flip_left_right(inputs)
        self.evaluate(variables.global_variables_initializer())
        for i in xrange(warmup_rounds + benchmark_rounds):
          if i == warmup_rounds:
            start = time.time()
          self.evaluate(run_op)
    end = time.time()
    step_time = (end - start) / benchmark_rounds
    tag = device + "_%s" % (cpu_count if cpu_count is not None else "_all")
    print("benchmarkBatchedRandomFlipLeftRight_16_299_299_3_%s step_time: "
          "%.2f us" %
          (tag, step_time * 1e6))
    self.report_benchmark(
        name="benchmarkBatchedRandomFlipLeftRight_16_299_299_3_%s" % (tag),
        iters=benchmark_rounds,
        wall_time=step_time)

  def benchmarkFlipLeftRightCpu1(self):
    self._benchmarkFlipLeftRight("/cpu:0", 1)

  def benchmarkFlipLeftRightCpuAll(self):
    self._benchmarkFlipLeftRight("/cpu:0", None)

  def benchmarkFlipLeftRightGpu(self):
    self._benchmarkFlipLeftRight(test.gpu_device_name(), None)

  def benchmarkRandomFlipLeftRightCpu1(self):
    self._benchmarkRandomFlipLeftRight("/cpu:0", 1)

  def benchmarkRandomFlipLeftRightCpuAll(self):
    self._benchmarkRandomFlipLeftRight("/cpu:0", None)

  def benchmarkRandomFlipLeftRightGpu(self):
    self._benchmarkRandomFlipLeftRight(test.gpu_device_name(), None)

  def benchmarkBatchedRandomFlipLeftRightCpu1(self):
    self._benchmarkBatchedRandomFlipLeftRight("/cpu:0", 1)

  def benchmarkBatchedRandomFlipLeftRightCpuAll(self):
    self._benchmarkBatchedRandomFlipLeftRight("/cpu:0", None)

  def benchmarkBatchedRandomFlipLeftRightGpu(self):
    self._benchmarkBatchedRandomFlipLeftRight(test.gpu_device_name(), None)


class AdjustHueBenchmark(test.Benchmark):

  def _benchmarkAdjustHue(self, device, cpu_count):
    image_shape = [299, 299, 3]
    warmup_rounds = 100
    benchmark_rounds = 1000
    config = config_pb2.ConfigProto()
    if cpu_count is not None:
      config.inter_op_parallelism_threads = 1
      config.intra_op_parallelism_threads = cpu_count
    with self.benchmark_session(config=config, device=device) as sess:
      inputs = variables.Variable(
          random_ops.random_uniform(image_shape, dtype=dtypes.float32) * 255,
          trainable=False,
          dtype=dtypes.float32)
      delta = constant_op.constant(0.1, dtype=dtypes.float32)
      outputs = image_ops.adjust_hue(inputs, delta)
      run_op = control_flow_ops.group(outputs)
      self.evaluate(variables.global_variables_initializer())
      for i in xrange(warmup_rounds + benchmark_rounds):
        if i == warmup_rounds:
          start = time.time()
        self.evaluate(run_op)
    end = time.time()
    step_time = (end - start) / benchmark_rounds
    tag = device + "_%s" % (cpu_count if cpu_count is not None else "_all")
    print("benchmarkAdjustHue_299_299_3_%s step_time: %.2f us" %
          (tag, step_time * 1e6))
    self.report_benchmark(
        name="benchmarkAdjustHue_299_299_3_%s" % (tag),
        iters=benchmark_rounds,
        wall_time=step_time)

  def benchmarkAdjustHueCpu1(self):
    self._benchmarkAdjustHue("/cpu:0", 1)

  def benchmarkAdjustHueCpuAll(self):
    self._benchmarkAdjustHue("/cpu:0", None)

  def benchmarkAdjustHueGpu(self):
    self._benchmarkAdjustHue(test.gpu_device_name(), None)


class AdjustSaturationBenchmark(test.Benchmark):

  def _benchmarkAdjustSaturation(self, device, cpu_count):
    image_shape = [299, 299, 3]
    warmup_rounds = 100
    benchmark_rounds = 1000
    config = config_pb2.ConfigProto()
    if cpu_count is not None:
      config.inter_op_parallelism_threads = 1
      config.intra_op_parallelism_threads = cpu_count
    with self.benchmark_session(config=config, device=device) as sess:
      inputs = variables.Variable(
          random_ops.random_uniform(image_shape, dtype=dtypes.float32) * 255,
          trainable=False,
          dtype=dtypes.float32)
      delta = constant_op.constant(0.1, dtype=dtypes.float32)
      outputs = image_ops.adjust_saturation(inputs, delta)
      run_op = control_flow_ops.group(outputs)
      self.evaluate(variables.global_variables_initializer())
      for _ in xrange(warmup_rounds):
        self.evaluate(run_op)
      start = time.time()
      for _ in xrange(benchmark_rounds):
        self.evaluate(run_op)
    end = time.time()
    step_time = (end - start) / benchmark_rounds
    tag = device + "_%s" % (cpu_count if cpu_count is not None else "_all")
    print("benchmarkAdjustSaturation_299_299_3_%s step_time: %.2f us" %
          (tag, step_time * 1e6))
    self.report_benchmark(
        name="benchmarkAdjustSaturation_299_299_3_%s" % (tag),
        iters=benchmark_rounds,
        wall_time=step_time)

  def benchmarkAdjustSaturationCpu1(self):
    self._benchmarkAdjustSaturation("/cpu:0", 1)

  def benchmarkAdjustSaturationCpuAll(self):
    self._benchmarkAdjustSaturation("/cpu:0", None)

  def benchmarkAdjustSaturationGpu(self):
    self._benchmarkAdjustSaturation(test.gpu_device_name(), None)


class ResizeBilinearBenchmark(test.Benchmark):

  def _benchmarkResize(self, image_size, num_channels):
    batch_size = 1
    num_ops = 1000
    img = variables.Variable(
        random_ops.random_normal(
            [batch_size, image_size[0], image_size[1], num_channels]),
        name="img")

    deps = []
    for _ in xrange(num_ops):
      with ops.control_dependencies(deps):
        resize_op = image_ops.resize_bilinear(
            img, [299, 299], align_corners=False)
        deps = [resize_op]
      benchmark_op = control_flow_ops.group(*deps)

    with self.benchmark_session() as sess:
      self.evaluate(variables.global_variables_initializer())
      results = self.run_op_benchmark(
          sess,
          benchmark_op,
          name=("resize_bilinear_%s_%s_%s" % (image_size[0], image_size[1],
                                              num_channels)))
      print("%s   : %.2f ms/img" %
            (results["name"],
             1000 * results["wall_time"] / (batch_size * num_ops)))

  def benchmarkSimilar3Channel(self):
    self._benchmarkResize((183, 229), 3)

  def benchmarkScaleUp3Channel(self):
    self._benchmarkResize((141, 186), 3)

  def benchmarkScaleDown3Channel(self):
    self._benchmarkResize((749, 603), 3)

  def benchmarkSimilar1Channel(self):
    self._benchmarkResize((183, 229), 1)

  def benchmarkScaleUp1Channel(self):
    self._benchmarkResize((141, 186), 1)

  def benchmarkScaleDown1Channel(self):
    self._benchmarkResize((749, 603), 1)


class ResizeBicubicBenchmark(test.Benchmark):

  def _benchmarkResize(self, image_size, num_channels):
    batch_size = 1
    num_ops = 1000
    img = variables.Variable(
        random_ops.random_normal(
            [batch_size, image_size[0], image_size[1], num_channels]),
        name="img")

    deps = []
    for _ in xrange(num_ops):
      with ops.control_dependencies(deps):
        resize_op = image_ops.resize_bicubic(
            img, [299, 299], align_corners=False)
        deps = [resize_op]
      benchmark_op = control_flow_ops.group(*deps)

    with self.benchmark_session() as sess:
      self.evaluate(variables.global_variables_initializer())
      results = self.run_op_benchmark(
          sess,
          benchmark_op,
          min_iters=20,
          name=("resize_bicubic_%s_%s_%s" % (image_size[0], image_size[1],
                                             num_channels)))
      print("%s   : %.2f ms/img" %
            (results["name"],
             1000 * results["wall_time"] / (batch_size * num_ops)))

  def benchmarkSimilar3Channel(self):
    self._benchmarkResize((183, 229), 3)

  def benchmarkScaleUp3Channel(self):
    self._benchmarkResize((141, 186), 3)

  def benchmarkScaleDown3Channel(self):
    self._benchmarkResize((749, 603), 3)

  def benchmarkSimilar1Channel(self):
    self._benchmarkResize((183, 229), 1)

  def benchmarkScaleUp1Channel(self):
    self._benchmarkResize((141, 186), 1)

  def benchmarkScaleDown1Channel(self):
    self._benchmarkResize((749, 603), 1)

  def benchmarkSimilar4Channel(self):
    self._benchmarkResize((183, 229), 4)

  def benchmarkScaleUp4Channel(self):
    self._benchmarkResize((141, 186), 4)

  def benchmarkScaleDown4Channel(self):
    self._benchmarkResize((749, 603), 4)


class ResizeAreaBenchmark(test.Benchmark):

  def _benchmarkResize(self, image_size, num_channels):
    batch_size = 1
    num_ops = 1000
    img = variables.Variable(
        random_ops.random_normal(
            [batch_size, image_size[0], image_size[1], num_channels]),
        name="img")

    deps = []
    for _ in xrange(num_ops):
      with ops.control_dependencies(deps):
        resize_op = image_ops.resize_area(img, [299, 299], align_corners=False)
        deps = [resize_op]
      benchmark_op = control_flow_ops.group(*deps)

    with self.benchmark_session() as sess:
      self.evaluate(variables.global_variables_initializer())
      results = self.run_op_benchmark(
          sess,
          benchmark_op,
          name=("resize_area_%s_%s_%s" % (image_size[0], image_size[1],
                                          num_channels)))
      print("%s   : %.2f ms/img" %
            (results["name"],
             1000 * results["wall_time"] / (batch_size * num_ops)))

  def benchmarkSimilar3Channel(self):
    self._benchmarkResize((183, 229), 3)

  def benchmarkScaleUp3Channel(self):
    self._benchmarkResize((141, 186), 3)

  def benchmarkScaleDown3Channel(self):
    self._benchmarkResize((749, 603), 3)

  def benchmarkSimilar1Channel(self):
    self._benchmarkResize((183, 229), 1)

  def benchmarkScaleUp1Channel(self):
    self._benchmarkResize((141, 186), 1)

  def benchmarkScaleDown1Channel(self):
    self._benchmarkResize((749, 603), 1)


class AdjustSaturationTest(test_util.TensorFlowTestCase):

  def testHalfSaturation(self):
    x_shape = [2, 2, 3]
    x_data = [0, 5, 13, 54, 135, 226, 37, 8, 234, 90, 255, 1]
    x_np = np.array(x_data, dtype=np.uint8).reshape(x_shape)

    saturation_factor = 0.5
    y_data = [6, 9, 13, 140, 180, 226, 135, 121, 234, 172, 255, 128]
    y_np = np.array(y_data, dtype=np.uint8).reshape(x_shape)

    with self.cached_session(use_gpu=True):
      x = constant_op.constant(x_np, shape=x_shape)
      y = image_ops.adjust_saturation(x, saturation_factor)
      y_tf = self.evaluate(y)
      self.assertAllEqual(y_tf, y_np)

  def testTwiceSaturation(self):
    x_shape = [2, 2, 3]
    x_data = [0, 5, 13, 54, 135, 226, 37, 8, 234, 90, 255, 1]
    x_np = np.array(x_data, dtype=np.uint8).reshape(x_shape)

    saturation_factor = 2.0
    y_data = [0, 5, 13, 0, 106, 226, 30, 0, 234, 89, 255, 0]
    y_np = np.array(y_data, dtype=np.uint8).reshape(x_shape)

    with self.cached_session(use_gpu=True):
      x = constant_op.constant(x_np, shape=x_shape)
      y = image_ops.adjust_saturation(x, saturation_factor)
      y_tf = self.evaluate(y)
      self.assertAllEqual(y_tf, y_np)

  def testBatchSaturation(self):
    x_shape = [2, 1, 2, 3]
    x_data = [0, 5, 13, 54, 135, 226, 37, 8, 234, 90, 255, 1]
    x_np = np.array(x_data, dtype=np.uint8).reshape(x_shape)

    saturation_factor = 0.5
    y_data = [6, 9, 13, 140, 180, 226, 135, 121, 234, 172, 255, 128]
    y_np = np.array(y_data, dtype=np.uint8).reshape(x_shape)

    with self.cached_session(use_gpu=True):
      x = constant_op.constant(x_np, shape=x_shape)
      y = image_ops.adjust_saturation(x, saturation_factor)
      y_tf = self.evaluate(y)
      self.assertAllEqual(y_tf, y_np)

  def _adjustSaturationNp(self, x_np, scale):
    self.assertEqual(x_np.shape[-1], 3)
    x_v = x_np.reshape([-1, 3])
    y_v = np.ndarray(x_v.shape, dtype=x_v.dtype)
    channel_count = x_v.shape[0]
    for i in xrange(channel_count):
      r = x_v[i][0]
      g = x_v[i][1]
      b = x_v[i][2]
      h, s, v = colorsys.rgb_to_hsv(r, g, b)
      s *= scale
      s = min(1.0, max(0.0, s))
      r, g, b = colorsys.hsv_to_rgb(h, s, v)
      y_v[i][0] = r
      y_v[i][1] = g
      y_v[i][2] = b
    return y_v.reshape(x_np.shape)

  def testAdjustRandomSaturation(self):
    x_shapes = [
        [2, 2, 3],
        [4, 2, 3],
        [2, 4, 3],
        [2, 5, 3],
        [1000, 1, 3],
    ]
    test_styles = [
        "all_random",
        "rg_same",
        "rb_same",
        "gb_same",
        "rgb_same",
    ]
    with self.cached_session(use_gpu=True):
      for x_shape in x_shapes:
        for test_style in test_styles:
          x_np = np.random.rand(*x_shape) * 255.
          scale = np.random.rand()
          if test_style == "all_random":
            pass
          elif test_style == "rg_same":
            x_np[..., 1] = x_np[..., 0]
          elif test_style == "rb_same":
            x_np[..., 2] = x_np[..., 0]
          elif test_style == "gb_same":
            x_np[..., 2] = x_np[..., 1]
          elif test_style == "rgb_same":
            x_np[..., 1] = x_np[..., 0]
            x_np[..., 2] = x_np[..., 0]
          else:
            raise AssertionError("Invalid test style: %s" % (test_style))
          y_baseline = self._adjustSaturationNp(x_np, scale)
          y_fused = self.evaluate(image_ops.adjust_saturation(x_np, scale))
          self.assertAllClose(y_fused, y_baseline, rtol=2e-5, atol=1e-5)


class FlipTransposeRotateTest(test_util.TensorFlowTestCase,
                              parameterized.TestCase):

  def testInvolutionLeftRight(self):
    x_np = np.array([[1, 2, 3], [1, 2, 3]], dtype=np.uint8).reshape([2, 3, 1])
    with self.cached_session(use_gpu=True):
      x_tf = constant_op.constant(x_np, shape=x_np.shape)
      y = image_ops.flip_left_right(image_ops.flip_left_right(x_tf))
      y_tf = self.evaluate(y)
      self.assertAllEqual(y_tf, x_np)

  def testInvolutionLeftRightWithBatch(self):
    x_np = np.array(
        [[[1, 2, 3], [1, 2, 3]], [[1, 2, 3], [1, 2, 3]]],
        dtype=np.uint8).reshape([2, 2, 3, 1])
    with self.cached_session(use_gpu=True):
      x_tf = constant_op.constant(x_np, shape=x_np.shape)
      y = image_ops.flip_left_right(image_ops.flip_left_right(x_tf))
      y_tf = self.evaluate(y)
      self.assertAllEqual(y_tf, x_np)

  def testLeftRight(self):
    x_np = np.array([[1, 2, 3], [1, 2, 3]], dtype=np.uint8).reshape([2, 3, 1])
    y_np = np.array([[3, 2, 1], [3, 2, 1]], dtype=np.uint8).reshape([2, 3, 1])

    with self.cached_session(use_gpu=True):
      x_tf = constant_op.constant(x_np, shape=x_np.shape)
      y = image_ops.flip_left_right(x_tf)
      y_tf = self.evaluate(y)
      self.assertAllEqual(y_tf, y_np)

  def testLeftRightWithBatch(self):
    x_np = np.array(
        [[[1, 2, 3], [1, 2, 3]], [[1, 2, 3], [1, 2, 3]]],
        dtype=np.uint8).reshape([2, 2, 3, 1])
    y_np = np.array(
        [[[3, 2, 1], [3, 2, 1]], [[3, 2, 1], [3, 2, 1]]],
        dtype=np.uint8).reshape([2, 2, 3, 1])

    with self.cached_session(use_gpu=True):
      x_tf = constant_op.constant(x_np, shape=x_np.shape)
      y = image_ops.flip_left_right(x_tf)
      y_tf = self.evaluate(y)
      self.assertAllEqual(y_tf, y_np)

  def testRandomFlipLeftRightStateful(self):
    # Test random flip with single seed (stateful).
    with ops.Graph().as_default():
      x_np = np.array([[1, 2, 3], [1, 2, 3]], dtype=np.uint8).reshape([2, 3, 1])
      y_np = np.array([[3, 2, 1], [3, 2, 1]], dtype=np.uint8).reshape([2, 3, 1])
      seed = 42

      with self.cached_session(use_gpu=True):
        x_tf = constant_op.constant(x_np, shape=x_np.shape)
        y = image_ops.random_flip_left_right(x_tf, seed=seed)
        self.assertTrue(y.op.name.startswith("random_flip_left_right"))

        count_flipped = 0
        count_unflipped = 0
        for _ in range(100):
          y_tf = self.evaluate(y)
          if y_tf[0][0] == 1:
            self.assertAllEqual(y_tf, x_np)
            count_unflipped += 1
          else:
            self.assertAllEqual(y_tf, y_np)
            count_flipped += 1

        # 100 trials
        # Mean: 50
        # Std Dev: ~5
        # Six Sigma: 50 - (5 * 6) = 20
        self.assertGreaterEqual(count_flipped, 20)
        self.assertGreaterEqual(count_unflipped, 20)

  def testRandomFlipLeftRight(self):
    x_np = np.array([[1, 2, 3], [1, 2, 3]], dtype=np.uint8).reshape([2, 3, 1])
    y_np = np.array([[3, 2, 1], [3, 2, 1]], dtype=np.uint8).reshape([2, 3, 1])

    with self.cached_session(use_gpu=True):
      x_tf = constant_op.constant(x_np, shape=x_np.shape)
      count_flipped = 0
      count_unflipped = 0
      for seed in range(100):
        y_tf = self.evaluate(image_ops.random_flip_left_right(x_tf, seed=seed))
        if y_tf[0][0] == 1:
          self.assertAllEqual(y_tf, x_np)
          count_unflipped += 1
        else:
          self.assertAllEqual(y_tf, y_np)
          count_flipped += 1

      self.assertEqual(count_flipped, 45)
      self.assertEqual(count_unflipped, 55)

  # TODO(b/162345082): stateless random op generates different random number
  # with xla_gpu. Update tests such that there is a single ground truth result
  # to test against.
  @parameterized.named_parameters(
      ("_RandomFlipLeftRight", image_ops.stateless_random_flip_left_right),
      ("_RandomFlipUpDown", image_ops.stateless_random_flip_up_down),
  )
  def testRandomFlipStateless(self, func):
    with test_util.use_gpu():
      x_np = np.array([[1, 2, 3], [4, 5, 6]], dtype=np.uint8).reshape([2, 3, 1])
      y_np = np.array([[3, 2, 1], [6, 5, 4]], dtype=np.uint8).reshape([2, 3, 1])
      if "RandomFlipUpDown" in self.id():
        y_np = np.array(
            [[4, 5, 6], [1, 2, 3]], dtype=np.uint8).reshape([2, 3, 1])

      x_tf = constant_op.constant(x_np, shape=x_np.shape)

      iterations = 2
      flip_counts = [None for _ in range(iterations)]
      flip_sequences = ["" for _ in range(iterations)]
      test_seed = (1, 2)
      split_seeds = stateless_random_ops.split(test_seed, 10)
      seeds_list = self.evaluate(split_seeds)
      for i in range(iterations):
        count_flipped = 0
        count_unflipped = 0
        flip_seq = ""
        for seed in seeds_list:
          y_tf = func(x_tf, seed=seed)
          y_tf_eval = self.evaluate(y_tf)
          if y_tf_eval[0][0] == 1:
            self.assertAllEqual(y_tf_eval, x_np)
            count_unflipped += 1
            flip_seq += "U"
          else:
            self.assertAllEqual(y_tf_eval, y_np)
            count_flipped += 1
            flip_seq += "F"

        flip_counts[i] = (count_flipped, count_unflipped)
        flip_sequences[i] = flip_seq

      # Verify that results are deterministic.
      for i in range(1, iterations):
        self.assertAllEqual(flip_counts[0], flip_counts[i])
        self.assertAllEqual(flip_sequences[0], flip_sequences[i])

  # TODO(b/162345082): stateless random op generates different random number
  # with xla_gpu. Update tests such that there is a single ground truth result
  # to test against.
  @parameterized.named_parameters(
      ("_RandomFlipLeftRight", image_ops.stateless_random_flip_left_right),
      ("_RandomFlipUpDown", image_ops.stateless_random_flip_up_down)
  )
  def testRandomFlipStatelessWithBatch(self, func):
    with test_util.use_gpu():
      batch_size = 16

      # create single item of test data
      x_np_raw = np.array(
          [[1, 2, 3], [4, 5, 6]], dtype=np.uint8).reshape([1, 2, 3, 1])
      y_np_raw = np.array(
          [[3, 2, 1], [6, 5, 4]], dtype=np.uint8).reshape([1, 2, 3, 1])
      if "RandomFlipUpDown" in self.id():
        y_np_raw = np.array(
            [[4, 5, 6], [1, 2, 3]], dtype=np.uint8).reshape([1, 2, 3, 1])

      # create batched test data
      x_np = np.vstack([x_np_raw for _ in range(batch_size)])
      y_np = np.vstack([y_np_raw for _ in range(batch_size)])

      x_tf = constant_op.constant(x_np, shape=x_np.shape)

      iterations = 2
      flip_counts = [None for _ in range(iterations)]
      flip_sequences = ["" for _ in range(iterations)]
      test_seed = (1, 2)
      split_seeds = stateless_random_ops.split(test_seed, 10)
      seeds_list = self.evaluate(split_seeds)
      for i in range(iterations):
        count_flipped = 0
        count_unflipped = 0
        flip_seq = ""
        for seed in seeds_list:
          y_tf = func(x_tf, seed=seed)
          y_tf_eval = self.evaluate(y_tf)
          for j in range(batch_size):
            if y_tf_eval[j][0][0] == 1:
              self.assertAllEqual(y_tf_eval[j], x_np[j])
              count_unflipped += 1
              flip_seq += "U"
            else:
              self.assertAllEqual(y_tf_eval[j], y_np[j])
              count_flipped += 1
              flip_seq += "F"

        flip_counts[i] = (count_flipped, count_unflipped)
        flip_sequences[i] = flip_seq

      for i in range(1, iterations):
        self.assertAllEqual(flip_counts[0], flip_counts[i])
        self.assertAllEqual(flip_sequences[0], flip_sequences[i])

  def testRandomFlipLeftRightWithBatch(self):
    batch_size = 16
    seed = 42

    # create single item of test data
    x_np_raw = np.array(
        [[1, 2, 3], [1, 2, 3]], dtype=np.uint8
    ).reshape([1, 2, 3, 1])
    y_np_raw = np.array(
        [[3, 2, 1], [3, 2, 1]], dtype=np.uint8
    ).reshape([1, 2, 3, 1])

    # create batched test data
    x_np = np.vstack([x_np_raw for _ in range(batch_size)])
    y_np = np.vstack([y_np_raw for _ in range(batch_size)])

    with self.cached_session(use_gpu=True):
      x_tf = constant_op.constant(x_np, shape=x_np.shape)
      count_flipped = 0
      count_unflipped = 0
      for seed in range(100):
        y_tf = self.evaluate(image_ops.random_flip_left_right(x_tf, seed=seed))

        # check every element of the batch
        for i in range(batch_size):
          if y_tf[i][0][0] == 1:
            self.assertAllEqual(y_tf[i], x_np[i])
            count_unflipped += 1
          else:
            self.assertAllEqual(y_tf[i], y_np[i])
            count_flipped += 1

      self.assertEqual(count_flipped, 772)
      self.assertEqual(count_unflipped, 828)

  def testInvolutionUpDown(self):
    x_np = np.array([[1, 2, 3], [4, 5, 6]], dtype=np.uint8).reshape([2, 3, 1])

    with self.cached_session(use_gpu=True):
      x_tf = constant_op.constant(x_np, shape=x_np.shape)
      y = image_ops.flip_up_down(image_ops.flip_up_down(x_tf))
      y_tf = self.evaluate(y)
      self.assertAllEqual(y_tf, x_np)

  def testInvolutionUpDownWithBatch(self):
    x_np = np.array(
        [[[1, 2, 3], [4, 5, 6]], [[7, 8, 9], [10, 11, 12]]],
        dtype=np.uint8).reshape([2, 2, 3, 1])

    with self.cached_session(use_gpu=True):
      x_tf = constant_op.constant(x_np, shape=x_np.shape)
      y = image_ops.flip_up_down(image_ops.flip_up_down(x_tf))
      y_tf = self.evaluate(y)
      self.assertAllEqual(y_tf, x_np)

  def testUpDown(self):
    x_np = np.array([[1, 2, 3], [4, 5, 6]], dtype=np.uint8).reshape([2, 3, 1])
    y_np = np.array([[4, 5, 6], [1, 2, 3]], dtype=np.uint8).reshape([2, 3, 1])

    with self.cached_session(use_gpu=True):
      x_tf = constant_op.constant(x_np, shape=x_np.shape)
      y = image_ops.flip_up_down(x_tf)
      y_tf = self.evaluate(y)
      self.assertAllEqual(y_tf, y_np)

  def testUpDownWithBatch(self):
    x_np = np.array(
        [[[1, 2, 3], [4, 5, 6]], [[7, 8, 9], [10, 11, 12]]],
        dtype=np.uint8).reshape([2, 2, 3, 1])
    y_np = np.array(
        [[[4, 5, 6], [1, 2, 3]], [[10, 11, 12], [7, 8, 9]]],
        dtype=np.uint8).reshape([2, 2, 3, 1])

    with self.cached_session(use_gpu=True):
      x_tf = constant_op.constant(x_np, shape=x_np.shape)
      y = image_ops.flip_up_down(x_tf)
      y_tf = self.evaluate(y)
      self.assertAllEqual(y_tf, y_np)

  def testRandomFlipUpDownStateful(self):
    # Test random flip with single seed (stateful).
    with ops.Graph().as_default():
      x_np = np.array([[1, 2, 3], [4, 5, 6]], dtype=np.uint8).reshape([2, 3, 1])
      y_np = np.array([[4, 5, 6], [1, 2, 3]], dtype=np.uint8).reshape([2, 3, 1])
      seed = 42

      with self.cached_session(use_gpu=True):
        x_tf = constant_op.constant(x_np, shape=x_np.shape)
        y = image_ops.random_flip_up_down(x_tf, seed=seed)
        self.assertTrue(y.op.name.startswith("random_flip_up_down"))
        count_flipped = 0
        count_unflipped = 0
        for _ in range(100):
          y_tf = self.evaluate(y)
          if y_tf[0][0] == 1:
            self.assertAllEqual(y_tf, x_np)
            count_unflipped += 1
          else:
            self.assertAllEqual(y_tf, y_np)
            count_flipped += 1

        # 100 trials
        # Mean: 50
        # Std Dev: ~5
        # Six Sigma: 50 - (5 * 6) = 20
        self.assertGreaterEqual(count_flipped, 20)
        self.assertGreaterEqual(count_unflipped, 20)

  def testRandomFlipUpDown(self):
    x_np = np.array([[1, 2, 3], [4, 5, 6]], dtype=np.uint8).reshape([2, 3, 1])
    y_np = np.array([[4, 5, 6], [1, 2, 3]], dtype=np.uint8).reshape([2, 3, 1])

    with self.cached_session(use_gpu=True):
      x_tf = constant_op.constant(x_np, shape=x_np.shape)
      count_flipped = 0
      count_unflipped = 0
      for seed in range(100):
        y_tf = self.evaluate(image_ops.random_flip_up_down(x_tf, seed=seed))
        if y_tf[0][0] == 1:
          self.assertAllEqual(y_tf, x_np)
          count_unflipped += 1
        else:
          self.assertAllEqual(y_tf, y_np)
          count_flipped += 1

      self.assertEqual(count_flipped, 45)
      self.assertEqual(count_unflipped, 55)

  def testRandomFlipUpDownWithBatch(self):
    batch_size = 16
    seed = 42

    # create single item of test data
    x_np_raw = np.array(
        [[1, 2, 3], [4, 5, 6]], dtype=np.uint8
    ).reshape([1, 2, 3, 1])
    y_np_raw = np.array(
        [[4, 5, 6], [1, 2, 3]], dtype=np.uint8
    ).reshape([1, 2, 3, 1])

    # create batched test data
    x_np = np.vstack([x_np_raw for _ in range(batch_size)])
    y_np = np.vstack([y_np_raw for _ in range(batch_size)])

    with self.cached_session(use_gpu=True):
      x_tf = constant_op.constant(x_np, shape=x_np.shape)
      count_flipped = 0
      count_unflipped = 0
      for seed in range(100):
        y_tf = self.evaluate(image_ops.random_flip_up_down(x_tf, seed=seed))

        # check every element of the batch
        for i in range(batch_size):
          if y_tf[i][0][0] == 1:
            self.assertAllEqual(y_tf[i], x_np[i])
            count_unflipped += 1
          else:
            self.assertAllEqual(y_tf[i], y_np[i])
            count_flipped += 1

      self.assertEqual(count_flipped, 772)
      self.assertEqual(count_unflipped, 828)

  def testInvolutionTranspose(self):
    x_np = np.array([[1, 2, 3], [4, 5, 6]], dtype=np.uint8).reshape([2, 3, 1])

    with self.cached_session(use_gpu=True):
      x_tf = constant_op.constant(x_np, shape=x_np.shape)
      y = image_ops.transpose(image_ops.transpose(x_tf))
      y_tf = self.evaluate(y)
      self.assertAllEqual(y_tf, x_np)

  def testInvolutionTransposeWithBatch(self):
    x_np = np.array(
        [[[1, 2, 3], [4, 5, 6]], [[7, 8, 9], [10, 11, 12]]],
        dtype=np.uint8).reshape([2, 2, 3, 1])

    with self.cached_session(use_gpu=True):
      x_tf = constant_op.constant(x_np, shape=x_np.shape)
      y = image_ops.transpose(image_ops.transpose(x_tf))
      y_tf = self.evaluate(y)
      self.assertAllEqual(y_tf, x_np)

  def testTranspose(self):
    x_np = np.array([[1, 2, 3], [4, 5, 6]], dtype=np.uint8).reshape([2, 3, 1])
    y_np = np.array([[1, 4], [2, 5], [3, 6]], dtype=np.uint8).reshape([3, 2, 1])

    with self.cached_session(use_gpu=True):
      x_tf = constant_op.constant(x_np, shape=x_np.shape)
      y = image_ops.transpose(x_tf)
      y_tf = self.evaluate(y)
      self.assertAllEqual(y_tf, y_np)

  def testTransposeWithBatch(self):
    x_np = np.array(
        [[[1, 2, 3], [4, 5, 6]], [[7, 8, 9], [10, 11, 12]]],
        dtype=np.uint8).reshape([2, 2, 3, 1])

    y_np = np.array(
        [[[1, 4], [2, 5], [3, 6]], [[7, 10], [8, 11], [9, 12]]],
        dtype=np.uint8).reshape([2, 3, 2, 1])

    with self.cached_session(use_gpu=True):
      x_tf = constant_op.constant(x_np, shape=x_np.shape)
      y = image_ops.transpose(x_tf)
      y_tf = self.evaluate(y)
      self.assertAllEqual(y_tf, y_np)

  def testPartialShapes(self):
    # Shape function requires placeholders and a graph.
    with ops.Graph().as_default():
      p_unknown_rank = array_ops.placeholder(dtypes.uint8)
      p_unknown_dims_3 = array_ops.placeholder(
          dtypes.uint8, shape=[None, None, None])
      p_unknown_dims_4 = array_ops.placeholder(
          dtypes.uint8, shape=[None, None, None, None])
      p_unknown_width = array_ops.placeholder(dtypes.uint8, shape=[64, None, 3])
      p_unknown_batch = array_ops.placeholder(
          dtypes.uint8, shape=[None, 64, 64, 3])
      p_wrong_rank = array_ops.placeholder(dtypes.uint8, shape=[None, None])
      p_zero_dim = array_ops.placeholder(dtypes.uint8, shape=[64, 0, 3])

      #Ops that support 3D input
      for op in [
          image_ops.flip_left_right, image_ops.flip_up_down,
          image_ops.random_flip_left_right, image_ops.random_flip_up_down,
          image_ops.transpose, image_ops.rot90
      ]:
        transformed_unknown_rank = op(p_unknown_rank)
        self.assertIsNone(transformed_unknown_rank.get_shape().ndims)
        transformed_unknown_dims_3 = op(p_unknown_dims_3)
        self.assertEqual(3, transformed_unknown_dims_3.get_shape().ndims)
        transformed_unknown_width = op(p_unknown_width)
        self.assertEqual(3, transformed_unknown_width.get_shape().ndims)

        with self.assertRaisesRegex(ValueError, "must be > 0"):
          op(p_zero_dim)

      #Ops that support 4D input
      for op in [
          image_ops.flip_left_right, image_ops.flip_up_down,
          image_ops.random_flip_left_right, image_ops.random_flip_up_down,
          image_ops.transpose, image_ops.rot90
      ]:
        transformed_unknown_dims_4 = op(p_unknown_dims_4)
        self.assertEqual(4, transformed_unknown_dims_4.get_shape().ndims)
        transformed_unknown_batch = op(p_unknown_batch)
        self.assertEqual(4, transformed_unknown_batch.get_shape().ndims)
        with self.assertRaisesRegex(ValueError,
                                    "must be at least three-dimensional"):
          op(p_wrong_rank)

  def testRot90GroupOrder(self):
    image = np.arange(24, dtype=np.uint8).reshape([2, 4, 3])
    with self.cached_session(use_gpu=True):
      rotated = image
      for _ in xrange(4):
        rotated = image_ops.rot90(rotated)
      self.assertAllEqual(image, self.evaluate(rotated))

  def testRot90GroupOrderWithBatch(self):
    image = np.arange(48, dtype=np.uint8).reshape([2, 2, 4, 3])
    with self.cached_session(use_gpu=True):
      rotated = image
      for _ in xrange(4):
        rotated = image_ops.rot90(rotated)
      self.assertAllEqual(image, self.evaluate(rotated))

  def testRot90NumpyEquivalence(self):
    image = np.arange(24, dtype=np.uint8).reshape([2, 4, 3])
    with self.cached_session(use_gpu=True):
      for k in xrange(4):
        y_np = np.rot90(image, k=k)
        self.assertAllEqual(
            y_np, self.evaluate(image_ops.rot90(image, k)))

  def testRot90NumpyEquivalenceWithBatch(self):
    image = np.arange(48, dtype=np.uint8).reshape([2, 2, 4, 3])
    with self.cached_session(use_gpu=True):
      for k in xrange(4):
        y_np = np.rot90(image, k=k, axes=(1, 2))
        self.assertAllEqual(
            y_np, self.evaluate(image_ops.rot90(image, k)))

  def testFlipImageUnknownShape(self):
    expected_output = constant_op.constant([[[[3, 4, 5], [0, 1, 2]],
                                             [[9, 10, 11], [6, 7, 8]]]])

    def generator():
      image_input = np.array(
          [[[[0, 1, 2], [3, 4, 5]], [[6, 7, 8], [9, 10, 11]]]], np.int32)
      yield image_input

    dataset = dataset_ops.Dataset.from_generator(
        generator,
        output_types=dtypes.int32,
        output_shapes=tensor_shape.TensorShape([1, 2, 2, 3]))
    dataset = dataset.map(image_ops.flip_left_right)

    image_flipped_via_dataset_map = get_single_element.get_single_element(
        dataset.take(1))
    self.assertAllEqual(image_flipped_via_dataset_map, expected_output)


class AdjustContrastTest(test_util.TensorFlowTestCase):

  def _testContrast(self, x_np, y_np, contrast_factor):
    with self.cached_session(use_gpu=True):
      x = constant_op.constant(x_np, shape=x_np.shape)
      y = image_ops.adjust_contrast(x, contrast_factor)
      y_tf = self.evaluate(y)
      self.assertAllClose(y_tf, y_np, 1e-6)

  def testDoubleContrastUint8(self):
    x_shape = [1, 2, 2, 3]
    x_data = [0, 5, 13, 54, 135, 226, 37, 8, 234, 90, 255, 1]
    x_np = np.array(x_data, dtype=np.uint8).reshape(x_shape)

    y_data = [0, 0, 0, 62, 169, 255, 28, 0, 255, 135, 255, 0]
    y_np = np.array(y_data, dtype=np.uint8).reshape(x_shape)

    self._testContrast(x_np, y_np, contrast_factor=2.0)

  def testDoubleContrastFloat(self):
    x_shape = [1, 2, 2, 3]
    x_data = [0, 5, 13, 54, 135, 226, 37, 8, 234, 90, 255, 1]
    x_np = np.array(x_data, dtype=np.float).reshape(x_shape) / 255.

    y_data = [
        -45.25, -90.75, -92.5, 62.75, 169.25, 333.5, 28.75, -84.75, 349.5,
        134.75, 409.25, -116.5
    ]
    y_np = np.array(y_data, dtype=np.float).reshape(x_shape) / 255.

    self._testContrast(x_np, y_np, contrast_factor=2.0)

  def testHalfContrastUint8(self):
    x_shape = [1, 2, 2, 3]
    x_data = [0, 5, 13, 54, 135, 226, 37, 8, 234, 90, 255, 1]
    x_np = np.array(x_data, dtype=np.uint8).reshape(x_shape)

    y_data = [22, 52, 65, 49, 118, 172, 41, 54, 176, 67, 178, 59]
    y_np = np.array(y_data, dtype=np.uint8).reshape(x_shape)

    self._testContrast(x_np, y_np, contrast_factor=0.5)

  def testBatchDoubleContrast(self):
    x_shape = [2, 1, 2, 3]
    x_data = [0, 5, 13, 54, 135, 226, 37, 8, 234, 90, 255, 1]
    x_np = np.array(x_data, dtype=np.uint8).reshape(x_shape)

    y_data = [0, 0, 0, 81, 200, 255, 10, 0, 255, 116, 255, 0]
    y_np = np.array(y_data, dtype=np.uint8).reshape(x_shape)

    self._testContrast(x_np, y_np, contrast_factor=2.0)

  def _adjustContrastNp(self, x_np, contrast_factor):
    mean = np.mean(x_np, (1, 2), keepdims=True)
    y_np = mean + contrast_factor * (x_np - mean)
    return y_np

  def _adjustContrastTf(self, x_np, contrast_factor):
    with self.cached_session(use_gpu=True):
      x = constant_op.constant(x_np)
      y = image_ops.adjust_contrast(x, contrast_factor)
      y_tf = self.evaluate(y)
    return y_tf

  def testRandomContrast(self):
    x_shapes = [
        [1, 2, 2, 3],
        [2, 1, 2, 3],
        [1, 2, 2, 3],
        [2, 5, 5, 3],
        [2, 1, 1, 3],
    ]
    for x_shape in x_shapes:
      x_np = np.random.rand(*x_shape) * 255.
      contrast_factor = np.random.rand() * 2.0 + 0.1
      y_np = self._adjustContrastNp(x_np, contrast_factor)
      y_tf = self._adjustContrastTf(x_np, contrast_factor)
      self.assertAllClose(y_tf, y_np, rtol=1e-5, atol=1e-5)

  def testContrastFactorShape(self):
    x_shape = [1, 2, 2, 3]
    x_data = [0, 5, 13, 54, 135, 226, 37, 8, 234, 90, 255, 1]
    x_np = np.array(x_data, dtype=np.uint8).reshape(x_shape)
    with self.assertRaisesRegex((ValueError, errors.InvalidArgumentError),
                                "contrast_factor must be scalar|"
                                "Shape must be rank 0 but is rank 1"):
      image_ops.adjust_contrast(x_np, [2.0])


class AdjustBrightnessTest(test_util.TensorFlowTestCase):

  def _testBrightness(self, x_np, y_np, delta, tol=1e-6):
    with self.cached_session(use_gpu=True):
      x = constant_op.constant(x_np, shape=x_np.shape)
      y = image_ops.adjust_brightness(x, delta)
      y_tf = self.evaluate(y)
      self.assertAllClose(y_tf, y_np, tol)

  def testPositiveDeltaUint8(self):
    x_shape = [2, 2, 3]
    x_data = [0, 5, 13, 54, 135, 226, 37, 8, 234, 90, 255, 1]
    x_np = np.array(x_data, dtype=np.uint8).reshape(x_shape)

    y_data = [10, 15, 23, 64, 145, 236, 47, 18, 244, 100, 255, 11]
    y_np = np.array(y_data, dtype=np.uint8).reshape(x_shape)

    self._testBrightness(x_np, y_np, delta=10. / 255.)

  def testPositiveDeltaFloat32(self):
    x_shape = [2, 2, 3]
    x_data = [0, 5, 13, 54, 135, 226, 37, 8, 234, 90, 255, 1]
    x_np = np.array(x_data, dtype=np.float32).reshape(x_shape) / 255.

    y_data = [10, 15, 23, 64, 145, 236, 47, 18, 244, 100, 265, 11]
    y_np = np.array(y_data, dtype=np.float32).reshape(x_shape) / 255.

    self._testBrightness(x_np, y_np, delta=10. / 255.)

  def testPositiveDeltaFloat16(self):
    x_shape = [2, 2, 3]
    x_data = [0, 5, 13, 54, 135, 226, 37, 8, 234, 90, 255, 1]
    x_np = np.array(x_data, dtype=np.float16).reshape(x_shape) / 255.

    y_data = [10, 15, 23, 64, 145, 236, 47, 18, 244, 100, 265, 11]
    y_np = np.array(y_data, dtype=np.float16).reshape(x_shape) / 255.

    self._testBrightness(x_np, y_np, delta=10. / 255., tol=1e-3)

  def testNegativeDelta(self):
    x_shape = [2, 2, 3]
    x_data = [0, 5, 13, 54, 135, 226, 37, 8, 234, 90, 255, 1]
    x_np = np.array(x_data, dtype=np.uint8).reshape(x_shape)

    y_data = [0, 0, 3, 44, 125, 216, 27, 0, 224, 80, 245, 0]
    y_np = np.array(y_data, dtype=np.uint8).reshape(x_shape)

    self._testBrightness(x_np, y_np, delta=-10. / 255.)


class PerImageWhiteningTest(test_util.TensorFlowTestCase):

  def _NumpyPerImageWhitening(self, x):
    num_pixels = np.prod(x.shape)
    mn = np.mean(x)
    std = np.std(x)
    stddev = max(std, 1.0 / math.sqrt(num_pixels))

    y = x.astype(np.float32)
    y -= mn
    y /= stddev
    return y

  def testBasic(self):
    x_shape = [13, 9, 3]
    x_np = np.arange(0, np.prod(x_shape), dtype=np.float32).reshape(x_shape)
    y_np = self._NumpyPerImageWhitening(x_np)

    with self.cached_session(use_gpu=True):
      x = constant_op.constant(x_np, shape=x_shape)
      y = image_ops.per_image_standardization(x)
      y_tf = self.evaluate(y)
      self.assertAllClose(y_tf, y_np, atol=1e-4)

  def testUniformImage(self):
    im_np = np.ones([19, 19, 3]).astype(np.float32) * 249
    im = constant_op.constant(im_np)
    whiten = image_ops.per_image_standardization(im)
    with self.cached_session(use_gpu=True):
      whiten_np = self.evaluate(whiten)
      self.assertFalse(np.any(np.isnan(whiten_np)))

  def testBatchWhitening(self):
    imgs_np = np.random.uniform(0., 255., [4, 24, 24, 3])
    whiten_np = [self._NumpyPerImageWhitening(img) for img in imgs_np]
    with self.cached_session(use_gpu=True):
      imgs = constant_op.constant(imgs_np)
      whiten = image_ops.per_image_standardization(imgs)
      whiten_tf = self.evaluate(whiten)
      for w_tf, w_np in zip(whiten_tf, whiten_np):
        self.assertAllClose(w_tf, w_np, atol=1e-4)

  def testPreservesDtype(self):
    imgs_npu8 = np.random.uniform(0., 255., [2, 5, 5, 3]).astype(np.uint8)
    imgs_tfu8 = constant_op.constant(imgs_npu8)
    whiten_tfu8 = image_ops.per_image_standardization(imgs_tfu8)
    self.assertEqual(whiten_tfu8.dtype, dtypes.uint8)

    imgs_npf16 = np.random.uniform(0., 255., [2, 5, 5, 3]).astype(np.float16)
    imgs_tff16 = constant_op.constant(imgs_npf16)
    whiten_tff16 = image_ops.per_image_standardization(imgs_tff16)
    self.assertEqual(whiten_tff16.dtype, dtypes.float16)


class CropToBoundingBoxTest(test_util.TensorFlowTestCase):

  def _CropToBoundingBox(self, x, offset_height, offset_width, target_height,
                         target_width, use_tensor_inputs):
    if use_tensor_inputs:
      offset_height = ops.convert_to_tensor(offset_height)
      offset_width = ops.convert_to_tensor(offset_width)
      target_height = ops.convert_to_tensor(target_height)
      target_width = ops.convert_to_tensor(target_width)
      x_tensor = ops.convert_to_tensor(x)
    else:
      x_tensor = x

    y = image_ops.crop_to_bounding_box(x_tensor, offset_height, offset_width,
                                       target_height, target_width)

    with self.cached_session(use_gpu=True):
      return self.evaluate(y)

  def _assertReturns(self,
                     x,
                     x_shape,
                     offset_height,
                     offset_width,
                     y,
                     y_shape,
                     use_tensor_inputs_options=None):
    use_tensor_inputs_options = use_tensor_inputs_options or [False, True]
    target_height, target_width, _ = y_shape
    x = np.array(x).reshape(x_shape)
    y = np.array(y).reshape(y_shape)

    for use_tensor_inputs in use_tensor_inputs_options:
      y_tf = self._CropToBoundingBox(x, offset_height, offset_width,
                                     target_height, target_width,
                                     use_tensor_inputs)
      self.assertAllClose(y, y_tf)

  def _assertRaises(self,
                    x,
                    x_shape,
                    offset_height,
                    offset_width,
                    target_height,
                    target_width,
                    err_msg,
                    use_tensor_inputs_options=None):
    use_tensor_inputs_options = use_tensor_inputs_options or [False, True]
    x = np.array(x).reshape(x_shape)

    for use_tensor_inputs in use_tensor_inputs_options:
      with self.assertRaisesRegex(
          (ValueError, errors.InvalidArgumentError), err_msg):
        self._CropToBoundingBox(x, offset_height, offset_width, target_height,
                                target_width, use_tensor_inputs)

  def _assertShapeInference(self, pre_shape, height, width, post_shape):
    image = array_ops.placeholder(dtypes.float32, shape=pre_shape)
    y = image_ops.crop_to_bounding_box(image, 0, 0, height, width)
    self.assertEqual(y.get_shape().as_list(), post_shape)

  def testNoOp(self):
    x_shape = [10, 10, 10]
    x = np.random.uniform(size=x_shape)
    self._assertReturns(x, x_shape, 0, 0, x, x_shape)

  def testCrop(self):
    x = [1, 2, 3, 4, 5, 6, 7, 8, 9]
    x_shape = [3, 3, 1]

    offset_height, offset_width = [1, 0]
    y_shape = [2, 3, 1]
    y = [4, 5, 6, 7, 8, 9]
    self._assertReturns(x, x_shape, offset_height, offset_width, y, y_shape)

    offset_height, offset_width = [0, 1]
    y_shape = [3, 2, 1]
    y = [2, 3, 5, 6, 8, 9]
    self._assertReturns(x, x_shape, offset_height, offset_width, y, y_shape)

    offset_height, offset_width = [0, 0]
    y_shape = [2, 3, 1]
    y = [1, 2, 3, 4, 5, 6]
    self._assertReturns(x, x_shape, offset_height, offset_width, y, y_shape)

    offset_height, offset_width = [0, 0]
    y_shape = [3, 2, 1]
    y = [1, 2, 4, 5, 7, 8]
    self._assertReturns(x, x_shape, offset_height, offset_width, y, y_shape)

  def testShapeInference(self):
    # Shape function requires placeholders and a graph.
    with ops.Graph().as_default():
      self._assertShapeInference([55, 66, 3], 55, 66, [55, 66, 3])
      self._assertShapeInference([59, 69, 3], 55, 66, [55, 66, 3])
      self._assertShapeInference([None, 66, 3], 55, 66, [55, 66, 3])
      self._assertShapeInference([None, 69, 3], 55, 66, [55, 66, 3])
      self._assertShapeInference([55, None, 3], 55, 66, [55, 66, 3])
      self._assertShapeInference([59, None, 3], 55, 66, [55, 66, 3])
      self._assertShapeInference([None, None, 3], 55, 66, [55, 66, 3])
      self._assertShapeInference([55, 66, None], 55, 66, [55, 66, None])
      self._assertShapeInference([59, 69, None], 55, 66, [55, 66, None])
      self._assertShapeInference([None, None, None], 55, 66, [55, 66, None])
      self._assertShapeInference(None, 55, 66, [55, 66, None])

  def testNon3DInput(self):
    # Input image is not 3D
    x = [0] * 15
    offset_height, offset_width = [0, 0]
    target_height, target_width = [2, 2]

    for x_shape in ([3, 5], [1, 3, 5, 1, 1]):
      self._assertRaises(x, x_shape, offset_height, offset_width, target_height,
                         target_width,
                         "must have either 3 or 4 dimensions.")

  def testZeroLengthInput(self):
    # Input image has 0-length dimension(s).
    # Each line is a test configuration:
    #   x_shape, target_height, target_width
    test_config = (([0, 2, 2], 1, 1), ([2, 0, 2], 1, 1), ([2, 2, 0], 1, 1),
                   ([0, 2, 2], 0, 1), ([2, 0, 2], 1, 0))
    offset_height, offset_width = [0, 0]
    x = []

    for x_shape, target_height, target_width in test_config:
      self._assertRaises(
          x,
          x_shape,
          offset_height,
          offset_width,
          target_height,
          target_width,
          "inner 3 dims of 'image.shape' must be > 0",
          use_tensor_inputs_options=[False])
      # Multiple assertion could fail, but the evaluation order is arbitrary.
      # Match gainst generic pattern.
      self._assertRaises(
          x,
          x_shape,
          offset_height,
          offset_width,
          target_height,
          target_width,
          "inner 3 dims of 'image.shape' must be > 0",
          use_tensor_inputs_options=[True])

  def testBadParams(self):
    x_shape = [4, 4, 1]
    x = np.zeros(x_shape)

    # Each line is a test configuration:
    #   (offset_height, offset_width, target_height, target_width), err_msg
    test_config = (
        ([-1, 0, 3, 3], "offset_height must be >= 0"),
        ([0, -1, 3, 3], "offset_width must be >= 0"),
        ([0, 0, 0, 3], "target_height must be > 0"),
        ([0, 0, 3, 0], "target_width must be > 0"),
        ([2, 0, 3, 3], r"height must be >= target \+ offset"),
        ([0, 2, 3, 3], r"width must be >= target \+ offset"))

    for params, err_msg in test_config:
      self._assertRaises(x, x_shape, *params, err_msg=err_msg)

  def testNameScope(self):
    # Testing name scope requires a graph.
    with ops.Graph().as_default():
      image = array_ops.placeholder(dtypes.float32, shape=[55, 66, 3])
      y = image_ops.crop_to_bounding_box(image, 0, 0, 55, 66)
      self.assertTrue(y.name.startswith("crop_to_bounding_box"))


class CentralCropTest(test_util.TensorFlowTestCase):

  def _assertShapeInference(self, pre_shape, fraction, post_shape):
    image = array_ops.placeholder(dtypes.float32, shape=pre_shape)
    y = image_ops.central_crop(image, fraction)
    if post_shape is None:
      self.assertEqual(y.get_shape().dims, None)
    else:
      self.assertEqual(y.get_shape().as_list(), post_shape)

  def testNoOp(self):
    x_shapes = [[13, 9, 3], [5, 13, 9, 3]]
    for x_shape in x_shapes:
      x_np = np.ones(x_shape, dtype=np.float32)
      for use_gpu in [True, False]:
        with self.cached_session(use_gpu=use_gpu):
          x = constant_op.constant(x_np, shape=x_shape)
          y = image_ops.central_crop(x, 1.0)
          y_tf = self.evaluate(y)
          self.assertAllEqual(y_tf, x_np)

  def testCropping(self):
    x_shape = [4, 8, 1]
    x_np = np.array(
        [[1, 2, 3, 4, 5, 6, 7, 8], [1, 2, 3, 4, 5, 6, 7, 8],
         [1, 2, 3, 4, 5, 6, 7, 8], [1, 2, 3, 4, 5, 6, 7, 8]],
        dtype=np.int32).reshape(x_shape)
    y_np = np.array([[3, 4, 5, 6], [3, 4, 5, 6]]).reshape([2, 4, 1])
    for use_gpu in [True, False]:
      with self.cached_session(use_gpu=use_gpu):
        x = constant_op.constant(x_np, shape=x_shape)
        y = image_ops.central_crop(x, 0.5)
        y_tf = self.evaluate(y)
        self.assertAllEqual(y_tf, y_np)
        self.assertAllEqual(y_tf.shape, y_np.shape)

    x_shape = [2, 4, 8, 1]
    x_np = np.array(
        [[1, 2, 3, 4, 5, 6, 7, 8], [1, 2, 3, 4, 5, 6, 7, 8],
         [1, 2, 3, 4, 5, 6, 7, 8], [1, 2, 3, 4, 5, 6, 7, 8],
         [8, 7, 6, 5, 4, 3, 2, 1], [8, 7, 6, 5, 4, 3, 2, 1],
         [8, 7, 6, 5, 4, 3, 2, 1], [8, 7, 6, 5, 4, 3, 2, 1]],
        dtype=np.int32).reshape(x_shape)
    y_np = np.array([[[3, 4, 5, 6], [3, 4, 5, 6]],
                     [[6, 5, 4, 3], [6, 5, 4, 3]]]).reshape([2, 2, 4, 1])
    with self.cached_session(use_gpu=True):
      x = constant_op.constant(x_np, shape=x_shape)
      y = image_ops.central_crop(x, 0.5)
      y_tf = self.evaluate(y)
      self.assertAllEqual(y_tf, y_np)
      self.assertAllEqual(y_tf.shape, y_np.shape)

  def testCropping2(self):
    # Test case for 10315
    x_shapes = [[240, 320, 3], [5, 240, 320, 3]]
    expected_y_shapes = [[80, 106, 3], [5, 80, 106, 3]]

    for x_shape, y_shape in zip(x_shapes, expected_y_shapes):
      x_np = np.zeros(x_shape, dtype=np.int32)
      y_np = np.zeros(y_shape, dtype=np.int32)
      for use_gpu in [True, False]:
        with self.cached_session(use_gpu=use_gpu):
          y_tf = self.evaluate(image_ops.central_crop(x_np, 0.33))
          self.assertAllEqual(y_tf, y_np)
          self.assertAllEqual(y_tf.shape, y_np.shape)

  def testShapeInference(self):
    # Shape function requires placeholders and a graph.
    with ops.Graph().as_default():
      # Test no-op fraction=1.0, with 3-D tensors.
      self._assertShapeInference([50, 60, 3], 1.0, [50, 60, 3])
      self._assertShapeInference([None, 60, 3], 1.0, [None, 60, 3])
      self._assertShapeInference([50, None, 3], 1.0, [50, None, 3])
      self._assertShapeInference([None, None, 3], 1.0, [None, None, 3])
      self._assertShapeInference([50, 60, None], 1.0, [50, 60, None])
      self._assertShapeInference([None, None, None], 1.0, [None, None, None])

      # Test no-op fraction=0.5, with 3-D tensors.
      self._assertShapeInference([50, 60, 3], 0.5, [26, 30, 3])
      self._assertShapeInference([None, 60, 3], 0.5, [None, 30, 3])
      self._assertShapeInference([50, None, 3], 0.5, [26, None, 3])
      self._assertShapeInference([None, None, 3], 0.5, [None, None, 3])
      self._assertShapeInference([50, 60, None], 0.5, [26, 30, None])
      self._assertShapeInference([None, None, None], 0.5, [None, None, None])

      # Test no-op fraction=1.0, with 4-D tensors.
      self._assertShapeInference([5, 50, 60, 3], 1.0, [5, 50, 60, 3])
      self._assertShapeInference([5, None, 60, 3], 1.0, [5, None, 60, 3])
      self._assertShapeInference([5, 50, None, 3], 1.0, [5, 50, None, 3])
      self._assertShapeInference([5, None, None, 3], 1.0, [5, None, None, 3])
      self._assertShapeInference([5, 50, 60, None], 1.0, [5, 50, 60, None])
      self._assertShapeInference([5, None, None, None], 1.0,
                                 [5, None, None, None])
      self._assertShapeInference([None, None, None, None], 1.0,
                                 [None, None, None, None])

      # Test no-op fraction=0.5, with 4-D tensors.
      self._assertShapeInference([5, 50, 60, 3], 0.5, [5, 26, 30, 3])
      self._assertShapeInference([5, None, 60, 3], 0.5, [5, None, 30, 3])
      self._assertShapeInference([5, 50, None, 3], 0.5, [5, 26, None, 3])
      self._assertShapeInference([5, None, None, 3], 0.5, [5, None, None, 3])
      self._assertShapeInference([5, 50, 60, None], 0.5, [5, 26, 30, None])
      self._assertShapeInference([5, None, None, None], 0.5,
                                 [5, None, None, None])
      self._assertShapeInference([None, None, None, None], 0.5,
                                 [None, None, None, None])

  def testErrorOnInvalidCentralCropFractionValues(self):
    x_shape = [13, 9, 3]
    x_np = np.ones(x_shape, dtype=np.float32)
    for use_gpu in [True, False]:
      with self.cached_session(use_gpu=use_gpu):
        x = constant_op.constant(x_np, shape=x_shape)
        with self.assertRaises(ValueError):
          _ = image_ops.central_crop(x, 0.0)
        with self.assertRaises(ValueError):
          _ = image_ops.central_crop(x, 1.01)

  def testErrorOnInvalidShapes(self):
    x_shapes = [None, [], [3], [3, 9], [3, 9, 3, 9, 3]]
    for x_shape in x_shapes:
      x_np = np.ones(x_shape, dtype=np.float32)
      for use_gpu in [True, False]:
        with self.cached_session(use_gpu=use_gpu):
          x = constant_op.constant(x_np, shape=x_shape)
          with self.assertRaises(ValueError):
            _ = image_ops.central_crop(x, 0.5)

  def testNameScope(self):
    # Testing name scope requires a graph.
    with ops.Graph().as_default():
      x_shape = [13, 9, 3]
      x_np = np.ones(x_shape, dtype=np.float32)
      for use_gpu in [True, False]:
        with self.cached_session(use_gpu=use_gpu):
          y = image_ops.central_crop(x_np, 1.0)
          self.assertTrue(y.op.name.startswith("central_crop"))


class PadToBoundingBoxTest(test_util.TensorFlowTestCase):

  def _PadToBoundingBox(self, x, offset_height, offset_width, target_height,
                        target_width, use_tensor_inputs):
    if use_tensor_inputs:
      offset_height = ops.convert_to_tensor(offset_height)
      offset_width = ops.convert_to_tensor(offset_width)
      target_height = ops.convert_to_tensor(target_height)
      target_width = ops.convert_to_tensor(target_width)
      x_tensor = ops.convert_to_tensor(x)
    else:
      x_tensor = x

    @def_function.function
    def pad_bbox(*args):
      return image_ops.pad_to_bounding_box(*args)

    with self.cached_session(use_gpu=True):
      return self.evaluate(pad_bbox(x_tensor, offset_height, offset_width,
                                    target_height, target_width))

  def _assertReturns(self,
                     x,
                     x_shape,
                     offset_height,
                     offset_width,
                     y,
                     y_shape,
                     use_tensor_inputs_options=None):
    use_tensor_inputs_options = use_tensor_inputs_options or [False, True]
    target_height, target_width, _ = y_shape
    x = np.array(x).reshape(x_shape)
    y = np.array(y).reshape(y_shape)

    for use_tensor_inputs in use_tensor_inputs_options:
      y_tf = self._PadToBoundingBox(x, offset_height, offset_width,
                                    target_height, target_width,
                                    use_tensor_inputs)
      self.assertAllClose(y, y_tf)

  def _assertRaises(self,
                    x,
                    x_shape,
                    offset_height,
                    offset_width,
                    target_height,
                    target_width,
                    err_msg,
                    use_tensor_inputs_options=None):
    use_tensor_inputs_options = use_tensor_inputs_options or [False, True]
    x = np.array(x).reshape(x_shape)

    for use_tensor_inputs in use_tensor_inputs_options:
      with self.assertRaisesRegex(
          (ValueError, errors.InvalidArgumentError), err_msg):
        self._PadToBoundingBox(x, offset_height, offset_width, target_height,
                               target_width, use_tensor_inputs)

  def _assertShapeInference(self, pre_shape, height, width, post_shape):
    image = array_ops.placeholder(dtypes.float32, shape=pre_shape)
    y = image_ops.pad_to_bounding_box(image, 0, 0, height, width)
    self.assertEqual(y.get_shape().as_list(), post_shape)

  def testInt64(self):
    x = [1, 2, 3, 4, 5, 6, 7, 8, 9]
    x_shape = [3, 3, 1]

    y = [0, 0, 0, 1, 2, 3, 4, 5, 6, 7, 8, 9]
    y_shape = [4, 3, 1]
    x = np.array(x).reshape(x_shape)
    y = np.array(y).reshape(y_shape)

    i = constant_op.constant([1, 0, 4, 3], dtype=dtypes.int64)
    y_tf = image_ops.pad_to_bounding_box(x, i[0], i[1], i[2], i[3])
    with self.cached_session(use_gpu=True):
      self.assertAllClose(y, self.evaluate(y_tf))

  def testNoOp(self):
    x_shape = [10, 10, 10]
    x = np.random.uniform(size=x_shape)
    offset_height, offset_width = [0, 0]
    self._assertReturns(x, x_shape, offset_height, offset_width, x, x_shape)

  def testPadding(self):
    x = [1, 2, 3, 4, 5, 6, 7, 8, 9]
    x_shape = [3, 3, 1]

    offset_height, offset_width = [1, 0]
    y = [0, 0, 0, 1, 2, 3, 4, 5, 6, 7, 8, 9]
    y_shape = [4, 3, 1]
    self._assertReturns(x, x_shape, offset_height, offset_width, y, y_shape)

    offset_height, offset_width = [0, 1]
    y = [0, 1, 2, 3, 0, 4, 5, 6, 0, 7, 8, 9]
    y_shape = [3, 4, 1]
    self._assertReturns(x, x_shape, offset_height, offset_width, y, y_shape)

    offset_height, offset_width = [0, 0]
    y = [1, 2, 3, 4, 5, 6, 7, 8, 9, 0, 0, 0]
    y_shape = [4, 3, 1]
    self._assertReturns(x, x_shape, offset_height, offset_width, y, y_shape)

    offset_height, offset_width = [0, 0]
    y = [1, 2, 3, 0, 4, 5, 6, 0, 7, 8, 9, 0]
    y_shape = [3, 4, 1]
    self._assertReturns(x, x_shape, offset_height, offset_width, y, y_shape)

  def testShapeInference(self):
    # Shape function requires placeholders and a graph.
    with ops.Graph().as_default():
      self._assertShapeInference([55, 66, 3], 55, 66, [55, 66, 3])
      self._assertShapeInference([50, 60, 3], 55, 66, [55, 66, 3])
      self._assertShapeInference([None, 66, 3], 55, 66, [55, 66, 3])
      self._assertShapeInference([None, 60, 3], 55, 66, [55, 66, 3])
      self._assertShapeInference([55, None, 3], 55, 66, [55, 66, 3])
      self._assertShapeInference([50, None, 3], 55, 66, [55, 66, 3])
      self._assertShapeInference([None, None, 3], 55, 66, [55, 66, 3])
      self._assertShapeInference([55, 66, None], 55, 66, [55, 66, None])
      self._assertShapeInference([50, 60, None], 55, 66, [55, 66, None])
      self._assertShapeInference([None, None, None], 55, 66, [55, 66, None])
      self._assertShapeInference(None, 55, 66, [55, 66, None])

  def testNon3DInput(self):
    # Input image is not 3D
    x = [0] * 15
    offset_height, offset_width = [0, 0]
    target_height, target_width = [2, 2]

    for x_shape in ([3, 5], [1, 3, 5, 1, 1]):
      self._assertRaises(x, x_shape, offset_height, offset_width, target_height,
                         target_width,
                         "must have either 3 or 4 dimensions.")

  def testZeroLengthInput(self):
    # Input image has 0-length dimension(s).
    # Each line is a test configuration:
    #   x_shape, target_height, target_width
    test_config = (([0, 2, 2], 2, 2), ([2, 0, 2], 2, 2), ([2, 2, 0], 2, 2))
    offset_height, offset_width = [0, 0]
    x = []

    for x_shape, target_height, target_width in test_config:
      self._assertRaises(
          x,
          x_shape,
          offset_height,
          offset_width,
          target_height,
          target_width,
          "inner 3 dims of 'image.shape' must be > 0",
          use_tensor_inputs_options=[False])

      # The original error message does not contain back slashes. However, they
      # are added by either the assert op or the runtime. If this behavior
      # changes in the future, the match string will also needs to be changed.
      self._assertRaises(
          x,
          x_shape,
          offset_height,
          offset_width,
          target_height,
          target_width,
          "inner 3 dims of \\'image.shape\\' must be > 0",
          use_tensor_inputs_options=[True])

  def testBadParams(self):
    x_shape = [3, 3, 1]
    x = np.zeros(x_shape)

    # Each line is a test configuration:
    #   offset_height, offset_width, target_height, target_width, err_msg
    test_config = (
        (-1, 0, 4, 4,
         "offset_height must be >= 0"),
        (0, -1, 4, 4,
         "offset_width must be >= 0"),
        (2, 0, 4, 4,
         "height must be <= target - offset"),
        (0, 2, 4, 4,
         "width must be <= target - offset"))

    for config_item in test_config:
      self._assertRaises(x, x_shape, *config_item)

  def testNameScope(self):
    # Testing name scope requires a graph.
    with ops.Graph().as_default():
      image = array_ops.placeholder(dtypes.float32, shape=[55, 66, 3])
      y = image_ops.pad_to_bounding_box(image, 0, 0, 55, 66)
      self.assertTrue(y.op.name.startswith("pad_to_bounding_box"))


class SelectDistortedCropBoxTest(test_util.TensorFlowTestCase):

  def _testSampleDistortedBoundingBox(self, image, bounding_box,
                                      min_object_covered, aspect_ratio_range,
                                      area_range):
    original_area = float(np.prod(image.shape))
    bounding_box_area = float((bounding_box[3] - bounding_box[1]) *
                              (bounding_box[2] - bounding_box[0]))

    image_size_np = np.array(image.shape, dtype=np.int32)
    bounding_box_np = (
        np.array(bounding_box, dtype=np.float32).reshape([1, 1, 4]))

    aspect_ratios = []
    area_ratios = []

    fraction_object_covered = []

    num_iter = 1000
    with self.cached_session(use_gpu=True):
      image_tf = constant_op.constant(image, shape=image.shape)
      image_size_tf = constant_op.constant(
          image_size_np, shape=image_size_np.shape)
      bounding_box_tf = constant_op.constant(
          bounding_box_np, dtype=dtypes.float32, shape=bounding_box_np.shape)

      begin, size, _ = image_ops.sample_distorted_bounding_box(
          image_size=image_size_tf,
          bounding_boxes=bounding_box_tf,
          min_object_covered=min_object_covered,
          aspect_ratio_range=aspect_ratio_range,
          area_range=area_range)
      y = array_ops.strided_slice(image_tf, begin, begin + size)

      for _ in xrange(num_iter):
        y_tf = self.evaluate(y)
        crop_height = y_tf.shape[0]
        crop_width = y_tf.shape[1]
        aspect_ratio = float(crop_width) / float(crop_height)
        area = float(crop_width * crop_height)

        aspect_ratios.append(aspect_ratio)
        area_ratios.append(area / original_area)
        fraction_object_covered.append(float(np.sum(y_tf)) / bounding_box_area)

      # min_object_covered as tensor
      min_object_covered_t = ops.convert_to_tensor(min_object_covered)
      begin, size, _ = image_ops.sample_distorted_bounding_box(
          image_size=image_size_tf,
          bounding_boxes=bounding_box_tf,
          min_object_covered=min_object_covered_t,
          aspect_ratio_range=aspect_ratio_range,
          area_range=area_range)
      y = array_ops.strided_slice(image_tf, begin, begin + size)

      for _ in xrange(num_iter):
        y_tf = self.evaluate(y)
        crop_height = y_tf.shape[0]
        crop_width = y_tf.shape[1]
        aspect_ratio = float(crop_width) / float(crop_height)
        area = float(crop_width * crop_height)

        aspect_ratios.append(aspect_ratio)
        area_ratios.append(area / original_area)
        fraction_object_covered.append(float(np.sum(y_tf)) / bounding_box_area)

    # Ensure that each entry is observed within 3 standard deviations.
    # num_bins = 10
    # aspect_ratio_hist, _ = np.histogram(aspect_ratios,
    #                                     bins=num_bins,
    #                                     range=aspect_ratio_range)
    # mean = np.mean(aspect_ratio_hist)
    # stddev = np.sqrt(mean)
    # TODO(wicke, shlens, dga): Restore this test so that it is no longer flaky.
    # TODO(irving): Since the rejection probability is not independent of the
    # aspect ratio, the aspect_ratio random value is not exactly uniformly
    # distributed in [min_aspect_ratio, max_aspect_ratio).  This test should be
    # fixed to reflect the true statistical property, then tightened to enforce
    # a stricter bound.  Or, ideally, the sample_distorted_bounding_box Op
    # be fixed to not use rejection sampling and generate correctly uniform
    # aspect ratios.
    # self.assertAllClose(aspect_ratio_hist,
    #                     [mean] * num_bins, atol=3.6 * stddev)

    # The resulting crop will not be uniformly distributed in area. In practice,
    # we find that the area skews towards the small sizes. Instead, we perform
    # a weaker test to ensure that the area ratios are merely within the
    # specified bounds.
    self.assertLessEqual(max(area_ratios), area_range[1])
    self.assertGreaterEqual(min(area_ratios), area_range[0])

    # For reference, here is what the distribution of area ratios look like.
    area_ratio_hist, _ = np.histogram(area_ratios, bins=10, range=area_range)
    print("area_ratio_hist ", area_ratio_hist)

    # Ensure that fraction_object_covered is satisfied.
    # TODO(wicke, shlens, dga): Restore this test so that it is no longer flaky.
    # self.assertGreaterEqual(min(fraction_object_covered), min_object_covered)

  def testWholeImageBoundingBox(self):
    height = 40
    width = 50
    image_size = [height, width, 1]
    bounding_box = [0.0, 0.0, 1.0, 1.0]
    image = np.arange(
        0, np.prod(image_size), dtype=np.int32).reshape(image_size)
    self._testSampleDistortedBoundingBox(
        image,
        bounding_box,
        min_object_covered=0.1,
        aspect_ratio_range=(0.75, 1.33),
        area_range=(0.05, 1.0))

  def testWithBoundingBox(self):
    height = 40
    width = 50
    x_shape = [height, width, 1]
    image = np.zeros(x_shape, dtype=np.int32)

    # Create an object with 1's in a region with area A and require that
    # the total pixel values >= 0.1 * A.
    min_object_covered = 0.1

    xmin = 2
    ymin = 3
    xmax = 12
    ymax = 13
    for x in np.arange(xmin, xmax + 1, 1):
      for y in np.arange(ymin, ymax + 1, 1):
        image[x, y] = 1

    # Bounding box is specified as (ymin, xmin, ymax, xmax) in
    # relative coordinates.
    bounding_box = (float(ymin) / height, float(xmin) / width,
                    float(ymax) / height, float(xmax) / width)

    self._testSampleDistortedBoundingBox(
        image,
        bounding_box=bounding_box,
        min_object_covered=min_object_covered,
        aspect_ratio_range=(0.75, 1.33),
        area_range=(0.05, 1.0))

  def testSampleDistortedBoundingBoxShape(self):
    # Shape function requires placeholders and a graph.
    with ops.Graph().as_default():
      with self.cached_session(use_gpu=True):
        image_size = constant_op.constant(
            [40, 50, 1], shape=[3], dtype=dtypes.int32)
        bounding_box = constant_op.constant(
            [[[0.0, 0.0, 1.0, 1.0]]],
            shape=[1, 1, 4],
            dtype=dtypes.float32,
        )
        begin, end, bbox_for_drawing = image_ops.sample_distorted_bounding_box(
            image_size=image_size,
            bounding_boxes=bounding_box,
            min_object_covered=0.1,
            aspect_ratio_range=(0.75, 1.33),
            area_range=(0.05, 1.0))

        # Test that the shapes are correct.
        self.assertAllEqual([3], begin.get_shape().as_list())
        self.assertAllEqual([3], end.get_shape().as_list())
        self.assertAllEqual([1, 1, 4], bbox_for_drawing.get_shape().as_list())
        # Actual run to make sure shape is correct inside Compute().
        begin = self.evaluate(begin)
        end = self.evaluate(end)
        bbox_for_drawing = self.evaluate(bbox_for_drawing)

        begin, end, bbox_for_drawing = image_ops.sample_distorted_bounding_box(
            image_size=image_size,
            bounding_boxes=bounding_box,
            min_object_covered=array_ops.placeholder(dtypes.float32),
            aspect_ratio_range=(0.75, 1.33),
            area_range=(0.05, 1.0))

        # Test that the shapes are correct.
        self.assertAllEqual([3], begin.get_shape().as_list())
        self.assertAllEqual([3], end.get_shape().as_list())
        self.assertAllEqual([1, 1, 4], bbox_for_drawing.get_shape().as_list())

  def testDefaultMinObjectCovered(self):
    # By default min_object_covered=0.1 if not provided
    with self.cached_session(use_gpu=True):
      image_size = constant_op.constant(
          [40, 50, 1], shape=[3], dtype=dtypes.int32)
      bounding_box = constant_op.constant(
          [[[0.0, 0.0, 1.0, 1.0]]],
          shape=[1, 1, 4],
          dtype=dtypes.float32,
      )
      begin, end, bbox_for_drawing = image_ops.sample_distorted_bounding_box(
          image_size=image_size,
          bounding_boxes=bounding_box,
          aspect_ratio_range=(0.75, 1.33),
          area_range=(0.05, 1.0))

      self.assertAllEqual([3], begin.get_shape().as_list())
      self.assertAllEqual([3], end.get_shape().as_list())
      self.assertAllEqual([1, 1, 4], bbox_for_drawing.get_shape().as_list())
      # Actual run to make sure shape is correct inside Compute().
      begin = self.evaluate(begin)
      end = self.evaluate(end)
      bbox_for_drawing = self.evaluate(bbox_for_drawing)

  def _testStatelessSampleDistortedBoundingBox(self, image, bounding_box,
                                               min_object_covered,
                                               aspect_ratio_range, area_range):
    with test_util.use_gpu():
      original_area = float(np.prod(image.shape))
      bounding_box_area = float((bounding_box[3] - bounding_box[1]) *
                                (bounding_box[2] - bounding_box[0]))

      image_size_np = np.array(image.shape, dtype=np.int32)
      bounding_box_np = (
          np.array(bounding_box, dtype=np.float32).reshape([1, 1, 4]))

      iterations = 2
      test_seeds = [(1, 2), (3, 4), (5, 6)]

      for seed in test_seeds:
        aspect_ratios = []
        area_ratios = []
        fraction_object_covered = []
        for _ in range(iterations):
          image_tf = constant_op.constant(image, shape=image.shape)
          image_size_tf = constant_op.constant(
              image_size_np, shape=image_size_np.shape)
          bounding_box_tf = constant_op.constant(bounding_box_np,
                                                 dtype=dtypes.float32,
                                                 shape=bounding_box_np.shape)
          begin, size, _ = image_ops.stateless_sample_distorted_bounding_box(
              image_size=image_size_tf,
              bounding_boxes=bounding_box_tf,
              seed=seed,
              min_object_covered=min_object_covered,
              aspect_ratio_range=aspect_ratio_range,
              area_range=area_range)
          y = array_ops.strided_slice(image_tf, begin, begin + size)
          y_tf = self.evaluate(y)
          crop_height = y_tf.shape[0]
          crop_width = y_tf.shape[1]
          aspect_ratio = float(crop_width) / float(crop_height)
          area = float(crop_width * crop_height)
          aspect_ratios.append(aspect_ratio)
          area_ratio = area / original_area
          area_ratios.append(area_ratio)
          fraction_object_covered.append(
              float(np.sum(y_tf)) / bounding_box_area)

        # Check that `area_ratio` is within valid range.
        self.assertLessEqual(area_ratio, area_range[1])
        self.assertGreaterEqual(area_ratio, area_range[0])

        # Each array should consist of one value just repeated `iteration` times
        # because the same seed is used.
        self.assertEqual(len(set(aspect_ratios)), 1)
        self.assertEqual(len(set(area_ratios)), 1)
        self.assertEqual(len(set(fraction_object_covered)), 1)

  # TODO(b/162345082): stateless random op generates different random number
  # with xla_gpu. Update tests such that there is a single ground truth result
  # to test against.
  def testWholeImageBoundingBoxStateless(self):
    height = 40
    width = 50
    image_size = [height, width, 1]
    bounding_box = [0.0, 0.0, 1.0, 1.0]
    image = np.arange(
        0, np.prod(image_size), dtype=np.int32).reshape(image_size)
    for min_obj_covered in [0.1, constant_op.constant(0.1)]:
      self._testStatelessSampleDistortedBoundingBox(
          image,
          bounding_box,
          min_object_covered=min_obj_covered,
          aspect_ratio_range=(0.75, 1.33),
          area_range=(0.05, 1.0))

  # TODO(b/162345082): stateless random op generates different random number
  # with xla_gpu. Update tests such that there is a single ground truth result
  # to test against.
  def testWithBoundingBoxStateless(self):
    height = 40
    width = 50
    x_shape = [height, width, 1]
    image = np.zeros(x_shape, dtype=np.int32)

    xmin = 2
    ymin = 3
    xmax = 12
    ymax = 13
    for x in np.arange(xmin, xmax + 1, 1):
      for y in np.arange(ymin, ymax + 1, 1):
        image[x, y] = 1

    # Bounding box is specified as (ymin, xmin, ymax, xmax) in
    # relative coordinates.
    bounding_box = (float(ymin) / height, float(xmin) / width,
                    float(ymax) / height, float(xmax) / width)

    # Test both scalar and tensor input for `min_object_covered`.
    for min_obj_covered in [0.1, constant_op.constant(0.1)]:
      self._testStatelessSampleDistortedBoundingBox(
          image,
          bounding_box=bounding_box,
          min_object_covered=min_obj_covered,
          aspect_ratio_range=(0.75, 1.33),
          area_range=(0.05, 1.0))

  def testSampleDistortedBoundingBoxShapeStateless(self):
    with test_util.use_gpu():
      image_size = constant_op.constant(
          [40, 50, 1], shape=[3], dtype=dtypes.int32)
      bounding_box = constant_op.constant(
          [[[0.0, 0.0, 1.0, 1.0]]],
          shape=[1, 1, 4],
          dtype=dtypes.float32,
      )

      bbox_func = functools.partial(
          image_ops.stateless_sample_distorted_bounding_box,
          image_size=image_size,
          bounding_boxes=bounding_box,
          min_object_covered=0.1,
          aspect_ratio_range=(0.75, 1.33),
          area_range=(0.05, 1.0))

      # Check error is raised with wrong seed shapes.
      for seed in [1, (1, 2, 3)]:
        with self.assertRaises((ValueError, errors.InvalidArgumentError)):
          begin, end, bbox_for_drawing = bbox_func(seed=seed)

      test_seed = (1, 2)
      begin, end, bbox_for_drawing = bbox_func(seed=test_seed)

      # Test that the shapes are correct.
      self.assertAllEqual([3], begin.get_shape().as_list())
      self.assertAllEqual([3], end.get_shape().as_list())
      self.assertAllEqual([1, 1, 4], bbox_for_drawing.get_shape().as_list())

      # Actual run to make sure shape is correct inside Compute().
      begin = self.evaluate(begin)
      end = self.evaluate(end)
      bbox_for_drawing = self.evaluate(bbox_for_drawing)
      self.assertAllEqual([3], begin.shape)
      self.assertAllEqual([3], end.shape)
      self.assertAllEqual([1, 1, 4], bbox_for_drawing.shape)


class ResizeImagesV2Test(test_util.TensorFlowTestCase, parameterized.TestCase):

  METHODS = [
      image_ops.ResizeMethod.BILINEAR, image_ops.ResizeMethod.NEAREST_NEIGHBOR,
      image_ops.ResizeMethod.BICUBIC, image_ops.ResizeMethod.AREA,
      image_ops.ResizeMethod.LANCZOS3, image_ops.ResizeMethod.LANCZOS5,
      image_ops.ResizeMethod.GAUSSIAN, image_ops.ResizeMethod.MITCHELLCUBIC
  ]

  # Some resize methods, such as Gaussian, are non-interpolating in that they
  # change the image even if there is no scale change, for some test, we only
  # check the value on the value preserving methods.
  INTERPOLATING_METHODS = [
      image_ops.ResizeMethod.BILINEAR, image_ops.ResizeMethod.NEAREST_NEIGHBOR,
      image_ops.ResizeMethod.BICUBIC, image_ops.ResizeMethod.AREA,
      image_ops.ResizeMethod.LANCZOS3, image_ops.ResizeMethod.LANCZOS5
  ]

  TYPES = [
      np.uint8, np.int8, np.uint16, np.int16, np.int32, np.int64, np.float16,
      np.float32, np.float64
  ]

  def _assertShapeInference(self, pre_shape, size, post_shape):
    # Try single image resize
    single_image = array_ops.placeholder(dtypes.float32, shape=pre_shape)
    y = image_ops.resize_images_v2(single_image, size)
    self.assertEqual(y.get_shape().as_list(), post_shape)
    # Try batch images resize with known batch size
    images = array_ops.placeholder(dtypes.float32, shape=[99] + pre_shape)
    y = image_ops.resize_images_v2(images, size)
    self.assertEqual(y.get_shape().as_list(), [99] + post_shape)
    # Try batch images resize with unknown batch size
    images = array_ops.placeholder(dtypes.float32, shape=[None] + pre_shape)
    y = image_ops.resize_images_v2(images, size)
    self.assertEqual(y.get_shape().as_list(), [None] + post_shape)

  def shouldRunOnGPU(self, method, nptype):
    if (method == image_ops.ResizeMethod.NEAREST_NEIGHBOR and
        nptype in [np.float32, np.float64]):
      return True
    else:
      return False

  @test_util.disable_xla("align_corners=False not supported by XLA")
  def testNoOp(self):
    img_shape = [1, 6, 4, 1]
    single_shape = [6, 4, 1]
    # This test is also conducted with int8, so 127 is the maximum
    # value that can be used.
    data = [
        127, 127, 64, 64, 127, 127, 64, 64, 64, 64, 127, 127, 64, 64, 127, 127,
        50, 50, 100, 100, 50, 50, 100, 100
    ]
    target_height = 6
    target_width = 4

    for nptype in self.TYPES:
      img_np = np.array(data, dtype=nptype).reshape(img_shape)

      for method in self.METHODS:
        with self.cached_session(use_gpu=True):
          image = constant_op.constant(img_np, shape=img_shape)
          y = image_ops.resize_images_v2(image, [target_height, target_width],
                                         method)
          yshape = array_ops.shape(y)
          resized, newshape = self.evaluate([y, yshape])
          self.assertAllEqual(img_shape, newshape)
          if method in self.INTERPOLATING_METHODS:
            self.assertAllClose(resized, img_np, atol=1e-5)

      # Resizing with a single image must leave the shape unchanged also.
      with self.cached_session(use_gpu=True):
        img_single = img_np.reshape(single_shape)
        image = constant_op.constant(img_single, shape=single_shape)
        y = image_ops.resize_images_v2(image, [target_height, target_width],
                                       self.METHODS[0])
        yshape = array_ops.shape(y)
        newshape = self.evaluate(yshape)
        self.assertAllEqual(single_shape, newshape)

  # half_pixel_centers unsupported in ResizeBilinear
  @test_util.disable_xla("b/127616992")
  def testTensorArguments(self):
    img_shape = [1, 6, 4, 1]
    single_shape = [6, 4, 1]
    # This test is also conducted with int8, so 127 is the maximum
    # value that can be used.
    data = [
        127, 127, 64, 64, 127, 127, 64, 64, 64, 64, 127, 127, 64, 64, 127, 127,
        50, 50, 100, 100, 50, 50, 100, 100
    ]
    def resize_func(t, new_size, method):
      return image_ops.resize_images_v2(t, new_size, method)

    img_np = np.array(data, dtype=np.uint8).reshape(img_shape)

    for method in self.METHODS:
      with self.cached_session(use_gpu=True):
        image = constant_op.constant(img_np, shape=img_shape)
        y = resize_func(image, [6, 4], method)
        yshape = array_ops.shape(y)
        resized, newshape = self.evaluate([y, yshape])
        self.assertAllEqual(img_shape, newshape)
        if method in self.INTERPOLATING_METHODS:
          self.assertAllClose(resized, img_np, atol=1e-5)

      # Resizing with a single image must leave the shape unchanged also.
      with self.cached_session(use_gpu=True):
        img_single = img_np.reshape(single_shape)
        image = constant_op.constant(img_single, shape=single_shape)
        y = resize_func(image, [6, 4], self.METHODS[0])
        yshape = array_ops.shape(y)
        resized, newshape = self.evaluate([y, yshape])
        self.assertAllEqual(single_shape, newshape)
        if method in self.INTERPOLATING_METHODS:
          self.assertAllClose(resized, img_single, atol=1e-5)

    # Incorrect shape.
    with self.assertRaises(ValueError):
      new_size = constant_op.constant(4)
      _ = resize_func(image, new_size, image_ops.ResizeMethod.BILINEAR)
    with self.assertRaises(ValueError):
      new_size = constant_op.constant([4])
      _ = resize_func(image, new_size, image_ops.ResizeMethod.BILINEAR)
    with self.assertRaises(ValueError):
      new_size = constant_op.constant([1, 2, 3])
      _ = resize_func(image, new_size, image_ops.ResizeMethod.BILINEAR)

    # Incorrect dtypes.
    with self.assertRaises(ValueError):
      new_size = constant_op.constant([6.0, 4])
      _ = resize_func(image, new_size, image_ops.ResizeMethod.BILINEAR)
    with self.assertRaises(ValueError):
      _ = resize_func(image, [6, 4.0], image_ops.ResizeMethod.BILINEAR)
    with self.assertRaises(ValueError):
      _ = resize_func(image, [None, 4], image_ops.ResizeMethod.BILINEAR)
    with self.assertRaises(ValueError):
      _ = resize_func(image, [6, None], image_ops.ResizeMethod.BILINEAR)

  def testReturnDtypeV1(self):
    # Shape inference in V1.
    with ops.Graph().as_default():
      target_shapes = [[6, 4], [3, 2],
                       [
                           array_ops.placeholder(dtypes.int32),
                           array_ops.placeholder(dtypes.int32)
                       ]]
      for nptype in self.TYPES:
        image = array_ops.placeholder(nptype, shape=[1, 6, 4, 1])
        for method in self.METHODS:
          for target_shape in target_shapes:
            y = image_ops.resize_images_v2(image, target_shape, method)
            if method == image_ops.ResizeMethod.NEAREST_NEIGHBOR:
              expected_dtype = image.dtype
            else:
              expected_dtype = dtypes.float32
            self.assertEqual(y.dtype, expected_dtype)

  @parameterized.named_parameters([("_RunEagerly", True), ("_RunGraph", False)])
  def testReturnDtypeV2(self, run_func_eagerly):
    if not context.executing_eagerly() and run_func_eagerly:
      # Skip running tf.function eagerly in V1 mode.
      self.skipTest("Skip test that runs tf.function eagerly in V1 mode.")
    else:

      @def_function.function
      def test_dtype(image, target_shape, target_method):
        y = image_ops.resize_images_v2(image, target_shape, target_method)
        if method == image_ops.ResizeMethod.NEAREST_NEIGHBOR:
          expected_dtype = image.dtype
        else:
          expected_dtype = dtypes.float32

        self.assertEqual(y.dtype, expected_dtype)

      target_shapes = [[6, 4],
                       [3, 2],
                       [tensor_spec.TensorSpec(shape=None, dtype=dtypes.int32),
                        tensor_spec.TensorSpec(shape=None, dtype=dtypes.int32)]]

      for nptype in self.TYPES:
        image = tensor_spec.TensorSpec(shape=[1, 6, 4, 1], dtype=nptype)
        for method in self.METHODS:
          for target_shape in target_shapes:
            with test_util.run_functions_eagerly(run_func_eagerly):
              test_dtype.get_concrete_function(image, target_shape, method)

  # half_pixel_centers not supported by XLA
  @test_util.disable_xla("b/127616992")
  def testSumTensor(self):
    img_shape = [1, 6, 4, 1]
    # This test is also conducted with int8, so 127 is the maximum
    # value that can be used.
    data = [
        127, 127, 64, 64, 127, 127, 64, 64, 64, 64, 127, 127, 64, 64, 127, 127,
        50, 50, 100, 100, 50, 50, 100, 100
    ]
    # Test size where width is specified as a tensor which is a sum
    # of two tensors.
    width_1 = constant_op.constant(1)
    width_2 = constant_op.constant(3)
    width = math_ops.add(width_1, width_2)
    height = constant_op.constant(6)

    img_np = np.array(data, dtype=np.uint8).reshape(img_shape)

    for method in self.METHODS:
      with self.cached_session():
        image = constant_op.constant(img_np, shape=img_shape)
        y = image_ops.resize_images_v2(image, [height, width], method)
        yshape = array_ops.shape(y)
        resized, newshape = self.evaluate([y, yshape])
        self.assertAllEqual(img_shape, newshape)
        if method in self.INTERPOLATING_METHODS:
          self.assertAllClose(resized, img_np, atol=1e-5)

  @test_util.disable_xla("align_corners=False not supported by XLA")
  def testResizeDown(self):
    # This test is also conducted with int8, so 127 is the maximum
    # value that can be used.
    data = [
        127, 127, 64, 64, 127, 127, 64, 64, 64, 64, 127, 127, 64, 64, 127, 127,
        50, 50, 100, 100, 50, 50, 100, 100
    ]
    expected_data = [127, 64, 64, 127, 50, 100]
    target_height = 3
    target_width = 2

    # Test out 3-D and 4-D image shapes.
    img_shapes = [[1, 6, 4, 1], [6, 4, 1]]
    target_shapes = [[1, target_height, target_width, 1],
                     [target_height, target_width, 1]]

    for target_shape, img_shape in zip(target_shapes, img_shapes):

      for nptype in self.TYPES:
        img_np = np.array(data, dtype=nptype).reshape(img_shape)

        for method in self.METHODS:
          if test.is_gpu_available() and self.shouldRunOnGPU(method, nptype):
            with self.cached_session(use_gpu=True):
              image = constant_op.constant(img_np, shape=img_shape)
              y = image_ops.resize_images_v2(
                  image, [target_height, target_width], method)
              expected = np.array(expected_data).reshape(target_shape)
              resized = self.evaluate(y)
              self.assertAllClose(resized, expected, atol=1e-5)

  @test_util.disable_xla("align_corners=False not supported by XLA")
  def testResizeUp(self):
    img_shape = [1, 3, 2, 1]
    data = [64, 32, 32, 64, 50, 100]
    target_height = 6
    target_width = 4
    expected_data = {}
    expected_data[image_ops.ResizeMethod.BILINEAR] = [
        64.0, 56.0, 40.0, 32.0, 56.0, 52.0, 44.0, 40.0, 40.0, 44.0, 52.0, 56.0,
        36.5, 45.625, 63.875, 73.0, 45.5, 56.875, 79.625, 91.0, 50.0, 62.5,
        87.5, 100.0
    ]
    expected_data[image_ops.ResizeMethod.NEAREST_NEIGHBOR] = [
        64.0, 64.0, 32.0, 32.0, 64.0, 64.0, 32.0, 32.0, 32.0, 32.0, 64.0, 64.0,
        32.0, 32.0, 64.0, 64.0, 50.0, 50.0, 100.0, 100.0, 50.0, 50.0, 100.0,
        100.0
    ]
    expected_data[image_ops.ResizeMethod.AREA] = [
        64.0, 64.0, 32.0, 32.0, 64.0, 64.0, 32.0, 32.0, 32.0, 32.0, 64.0, 64.0,
        32.0, 32.0, 64.0, 64.0, 50.0, 50.0, 100.0, 100.0, 50.0, 50.0, 100.0,
        100.0
    ]
    expected_data[image_ops.ResizeMethod.LANCZOS3] = [
        75.8294, 59.6281, 38.4313, 22.23, 60.6851, 52.0037, 40.6454, 31.964,
        35.8344, 41.0779, 47.9383, 53.1818, 24.6968, 43.0769, 67.1244, 85.5045,
        35.7939, 56.4713, 83.5243, 104.2017, 44.8138, 65.1949, 91.8603, 112.2413
    ]
    expected_data[image_ops.ResizeMethod.LANCZOS5] = [
        77.5699, 60.0223, 40.6694, 23.1219, 61.8253, 51.2369, 39.5593, 28.9709,
        35.7438, 40.8875, 46.5604, 51.7041, 21.5942, 43.5299, 67.7223, 89.658,
        32.1213, 56.784, 83.984, 108.6467, 44.5802, 66.183, 90.0082, 111.6109
    ]
    expected_data[image_ops.ResizeMethod.GAUSSIAN] = [
        61.1087, 54.6926, 41.3074, 34.8913, 54.6926, 51.4168, 44.5832, 41.3074,
        41.696, 45.2456, 52.6508, 56.2004, 39.4273, 47.0526, 62.9602, 70.5855,
        47.3008, 57.3042, 78.173, 88.1764, 51.4771, 62.3638, 85.0752, 95.9619
    ]
    expected_data[image_ops.ResizeMethod.BICUBIC] = [
        70.1453, 59.0252, 36.9748, 25.8547, 59.3195, 53.3386, 41.4789, 35.4981,
        36.383, 41.285, 51.0051, 55.9071, 30.2232, 42.151, 65.8032, 77.731,
        41.6492, 55.823, 83.9288, 98.1026, 47.0363, 62.2744, 92.4903, 107.7284
    ]
    expected_data[image_ops.ResizeMethod.MITCHELLCUBIC] = [
        66.0382, 56.6079, 39.3921, 29.9618, 56.7255, 51.9603, 43.2611, 38.4959,
        39.1828, 43.4664, 51.2864, 55.57, 34.6287, 45.1812, 64.4458, 74.9983,
        43.8523, 56.8078, 80.4594, 93.4149, 48.9943, 63.026, 88.6422, 102.6739
    ]
    for nptype in self.TYPES:
      for method in expected_data:
        with self.cached_session(use_gpu=True):
          img_np = np.array(data, dtype=nptype).reshape(img_shape)
          image = constant_op.constant(img_np, shape=img_shape)
          y = image_ops.resize_images_v2(image, [target_height, target_width],
                                         method)
          resized = self.evaluate(y)
          expected = np.array(expected_data[method]).reshape(
              [1, target_height, target_width, 1])
          self.assertAllClose(resized, expected, atol=1e-04)

  # XLA doesn't implement half_pixel_centers
  @test_util.disable_xla("b/127616992")
  def testLegacyBicubicMethodsMatchNewMethods(self):
    img_shape = [1, 3, 2, 1]
    data = [64, 32, 32, 64, 50, 100]
    target_height = 6
    target_width = 4
    methods_to_test = ((gen_image_ops.resize_bilinear, "triangle"),
                       (gen_image_ops.resize_bicubic, "keyscubic"))
    for legacy_method, new_method in methods_to_test:
      with self.cached_session(use_gpu=True):
        img_np = np.array(data, dtype=np.float32).reshape(img_shape)
        image = constant_op.constant(img_np, shape=img_shape)
        legacy_result = legacy_method(
            image,
            constant_op.constant([target_height, target_width],
                                 dtype=dtypes.int32),
            half_pixel_centers=True)
        scale = (
            constant_op.constant([target_height, target_width],
                                 dtype=dtypes.float32) /
            math_ops.cast(array_ops.shape(image)[1:3], dtype=dtypes.float32))
        new_result = gen_image_ops.scale_and_translate(
            image,
            constant_op.constant([target_height, target_width],
                                 dtype=dtypes.int32),
            scale,
            array_ops.zeros([2]),
            kernel_type=new_method,
            antialias=False)
        self.assertAllClose(
            self.evaluate(legacy_result), self.evaluate(new_result), atol=1e-04)

  def testResizeDownArea(self):
    img_shape = [1, 6, 6, 1]
    data = [
        128, 64, 32, 16, 8, 4, 4, 8, 16, 32, 64, 128, 128, 64, 32, 16, 8, 4, 5,
        10, 15, 20, 25, 30, 30, 25, 20, 15, 10, 5, 5, 10, 15, 20, 25, 30
    ]
    img_np = np.array(data, dtype=np.uint8).reshape(img_shape)

    target_height = 4
    target_width = 4
    expected_data = [
        73, 33, 23, 39, 73, 33, 23, 39, 14, 16, 19, 21, 14, 16, 19, 21
    ]

    with self.cached_session(use_gpu=True):
      image = constant_op.constant(img_np, shape=img_shape)
      y = image_ops.resize_images_v2(image, [target_height, target_width],
                                     image_ops.ResizeMethod.AREA)
      expected = np.array(expected_data).reshape(
          [1, target_height, target_width, 1])
      resized = self.evaluate(y)
      self.assertAllClose(resized, expected, atol=1)

  @test_util.disable_xla("align_corners=False not supported by XLA")
  def testCompareNearestNeighbor(self):
    if test.is_gpu_available():
      input_shape = [1, 5, 6, 3]
      target_height = 8
      target_width = 12
      for nptype in [np.float32, np.float64]:
        img_np = np.arange(
            0, np.prod(input_shape), dtype=nptype).reshape(input_shape)
        with self.cached_session(use_gpu=True):
          image = constant_op.constant(img_np, shape=input_shape)
          new_size = constant_op.constant([target_height, target_width])
          out_op = image_ops.resize_images_v2(
              image, new_size, image_ops.ResizeMethod.NEAREST_NEIGHBOR)
          gpu_val = self.evaluate(out_op)
        with self.cached_session(use_gpu=False):
          image = constant_op.constant(img_np, shape=input_shape)
          new_size = constant_op.constant([target_height, target_width])
          out_op = image_ops.resize_images_v2(
              image, new_size, image_ops.ResizeMethod.NEAREST_NEIGHBOR)
          cpu_val = self.evaluate(out_op)
        self.assertAllClose(cpu_val, gpu_val, rtol=1e-5, atol=1e-5)

  @test_util.disable_xla("align_corners=False not supported by XLA")
  def testBfloat16MultipleOps(self):
    target_height = 8
    target_width = 12
    img = np.random.uniform(0, 100, size=(30, 10, 2)).astype(np.float32)
    img_bf16 = ops.convert_to_tensor(img, dtype="bfloat16")
    new_size = constant_op.constant([target_height, target_width])
    img_methods = [
        image_ops.ResizeMethod.BILINEAR,
        image_ops.ResizeMethod.NEAREST_NEIGHBOR, image_ops.ResizeMethod.BICUBIC,
        image_ops.ResizeMethod.AREA
    ]
    for method in img_methods:
      out_op_bf16 = image_ops.resize_images_v2(img_bf16, new_size, method)
      out_op_f32 = image_ops.resize_images_v2(img, new_size, method)
      bf16_val = self.evaluate(out_op_bf16)
      f32_val = self.evaluate(out_op_f32)
      self.assertAllClose(bf16_val, f32_val, rtol=1e-2, atol=1e-2)

  def testCompareBilinear(self):
    if test.is_gpu_available():
      input_shape = [1, 5, 6, 3]
      target_height = 8
      target_width = 12
      for nptype in [np.float32, np.float64]:
        img_np = np.arange(
            0, np.prod(input_shape), dtype=nptype).reshape(input_shape)
        value = {}
        for use_gpu in [True, False]:
          with self.cached_session(use_gpu=use_gpu):
            image = constant_op.constant(img_np, shape=input_shape)
            new_size = constant_op.constant([target_height, target_width])
            out_op = image_ops.resize_images(image, new_size,
                                             image_ops.ResizeMethod.BILINEAR)
            value[use_gpu] = self.evaluate(out_op)
        self.assertAllClose(value[True], value[False], rtol=1e-5, atol=1e-5)

  def testShapeInference(self):
    # Shape function requires placeholders and a graph.
    with ops.Graph().as_default():
      self._assertShapeInference([50, 60, 3], [55, 66], [55, 66, 3])
      self._assertShapeInference([55, 66, 3], [55, 66], [55, 66, 3])
      self._assertShapeInference([59, 69, 3], [55, 66], [55, 66, 3])
      self._assertShapeInference([50, 69, 3], [55, 66], [55, 66, 3])
      self._assertShapeInference([59, 60, 3], [55, 66], [55, 66, 3])
      self._assertShapeInference([None, 60, 3], [55, 66], [55, 66, 3])
      self._assertShapeInference([None, 66, 3], [55, 66], [55, 66, 3])
      self._assertShapeInference([None, 69, 3], [55, 66], [55, 66, 3])
      self._assertShapeInference([50, None, 3], [55, 66], [55, 66, 3])
      self._assertShapeInference([55, None, 3], [55, 66], [55, 66, 3])
      self._assertShapeInference([59, None, 3], [55, 66], [55, 66, 3])
      self._assertShapeInference([None, None, 3], [55, 66], [55, 66, 3])
      self._assertShapeInference([50, 60, None], [55, 66], [55, 66, None])
      self._assertShapeInference([55, 66, None], [55, 66], [55, 66, None])
      self._assertShapeInference([59, 69, None], [55, 66], [55, 66, None])
      self._assertShapeInference([50, 69, None], [55, 66], [55, 66, None])
      self._assertShapeInference([59, 60, None], [55, 66], [55, 66, None])
      self._assertShapeInference([None, None, None], [55, 66], [55, 66, None])

  def testNameScope(self):
    # Testing name scope requires placeholders and a graph.
    with ops.Graph().as_default():
      with self.cached_session(use_gpu=True):
        single_image = array_ops.placeholder(dtypes.float32, shape=[50, 60, 3])
        y = image_ops.resize_images(single_image, [55, 66])
        self.assertTrue(y.op.name.startswith("resize"))

  def _ResizeImageCall(self, x, max_h, max_w, preserve_aspect_ratio,
                       use_tensor_inputs):
    if use_tensor_inputs:
      target_max = ops.convert_to_tensor([max_h, max_w])
      x_tensor = ops.convert_to_tensor(x)
    else:
      target_max = (max_h, max_w)
      x_tensor = x

    def resize_func(t,
                    target_max=target_max,
                    preserve_aspect_ratio=preserve_aspect_ratio):
      return image_ops.resize_images(
          t, ops.convert_to_tensor(target_max),
          preserve_aspect_ratio=preserve_aspect_ratio)

    with self.cached_session(use_gpu=True):
      return self.evaluate(resize_func(x_tensor))

  def _assertResizeEqual(self,
                         x,
                         x_shape,
                         y,
                         y_shape,
                         preserve_aspect_ratio=True,
                         use_tensor_inputs_options=None):
    use_tensor_inputs_options = use_tensor_inputs_options or [False, True]
    target_height, target_width, _ = y_shape
    x = np.array(x).reshape(x_shape)
    y = np.array(y).reshape(y_shape)

    for use_tensor_inputs in use_tensor_inputs_options:
      y_tf = self._ResizeImageCall(x, target_height, target_width,
                                   preserve_aspect_ratio, use_tensor_inputs)
      self.assertAllClose(y, y_tf)

  def _assertResizeCheckShape(self,
                              x,
                              x_shape,
                              target_shape,
                              y_shape,
                              preserve_aspect_ratio=True,
                              use_tensor_inputs_options=None):
    use_tensor_inputs_options = use_tensor_inputs_options or [False, True]
    target_height, target_width = target_shape
    x = np.array(x).reshape(x_shape)
    y = np.zeros(y_shape)

    for use_tensor_inputs in use_tensor_inputs_options:
      y_tf = self._ResizeImageCall(x, target_height, target_width,
                                   preserve_aspect_ratio, use_tensor_inputs)
      self.assertShapeEqual(y, ops.convert_to_tensor(y_tf))

  def testPreserveAspectRatioMultipleImages(self):
    x_shape = [10, 100, 80, 10]
    x = np.random.uniform(size=x_shape)
    for preserve_aspect_ratio in [True, False]:
      with self.subTest(preserve_aspect_ratio=preserve_aspect_ratio):
        expect_shape = [10, 250, 200, 10] if preserve_aspect_ratio \
            else [10, 250, 250, 10]
        self._assertResizeCheckShape(
            x,
            x_shape, [250, 250],
            expect_shape,
            preserve_aspect_ratio=preserve_aspect_ratio)

  def testPreserveAspectRatioNoOp(self):
    x_shape = [10, 10, 10]
    x = np.random.uniform(size=x_shape)

    self._assertResizeEqual(x, x_shape, x, x_shape)

  def testPreserveAspectRatioSmaller(self):
    x_shape = [100, 100, 10]
    x = np.random.uniform(size=x_shape)

    self._assertResizeCheckShape(x, x_shape, [75, 50], [50, 50, 10])

  def testPreserveAspectRatioSmallerMultipleImages(self):
    x_shape = [10, 100, 100, 10]
    x = np.random.uniform(size=x_shape)

    self._assertResizeCheckShape(x, x_shape, [75, 50], [10, 50, 50, 10])

  def testPreserveAspectRatioLarger(self):
    x_shape = [100, 100, 10]
    x = np.random.uniform(size=x_shape)

    self._assertResizeCheckShape(x, x_shape, [150, 200], [150, 150, 10])

  def testPreserveAspectRatioSameRatio(self):
    x_shape = [1920, 1080, 3]
    x = np.random.uniform(size=x_shape)

    self._assertResizeCheckShape(x, x_shape, [3840, 2160], [3840, 2160, 3])

  def testPreserveAspectRatioSquare(self):
    x_shape = [299, 299, 3]
    x = np.random.uniform(size=x_shape)

    self._assertResizeCheckShape(x, x_shape, [320, 320], [320, 320, 3])


class ResizeImagesTest(test_util.TensorFlowTestCase,
                       parameterized.TestCase):

  METHODS = [
      image_ops.ResizeMethodV1.BILINEAR,
      image_ops.ResizeMethodV1.NEAREST_NEIGHBOR,
      image_ops.ResizeMethodV1.BICUBIC, image_ops.ResizeMethodV1.AREA
  ]

  TYPES = [
      np.uint8, np.int8, np.uint16, np.int16, np.int32, np.int64, np.float16,
      np.float32, np.float64
  ]

  def _assertShapeInference(self, pre_shape, size, post_shape):
    # Try single image resize
    single_image = array_ops.placeholder(dtypes.float32, shape=pre_shape)
    y = image_ops.resize_images(single_image, size)
    self.assertEqual(y.get_shape().as_list(), post_shape)
    # Try batch images resize with known batch size
    images = array_ops.placeholder(dtypes.float32, shape=[99] + pre_shape)
    y = image_ops.resize_images(images, size)
    self.assertEqual(y.get_shape().as_list(), [99] + post_shape)
    # Try batch images resize with unknown batch size
    images = array_ops.placeholder(dtypes.float32, shape=[None] + pre_shape)
    y = image_ops.resize_images(images, size)
    self.assertEqual(y.get_shape().as_list(), [None] + post_shape)

  def shouldRunOnGPU(self, method, nptype):
    if (method == image_ops.ResizeMethodV1.NEAREST_NEIGHBOR and
        nptype in [np.float32, np.float64]):
      return True
    else:
      return False

  @test_util.disable_xla("align_corners=False not supported by XLA")
  def testNoOp(self):
    img_shape = [1, 6, 4, 1]
    single_shape = [6, 4, 1]
    # This test is also conducted with int8, so 127 is the maximum
    # value that can be used.
    data = [
        127, 127, 64, 64, 127, 127, 64, 64, 64, 64, 127, 127, 64, 64, 127, 127,
        50, 50, 100, 100, 50, 50, 100, 100
    ]
    target_height = 6
    target_width = 4

    for nptype in self.TYPES:
      img_np = np.array(data, dtype=nptype).reshape(img_shape)

      for method in self.METHODS:
        with self.cached_session(use_gpu=True) as sess:
          image = constant_op.constant(img_np, shape=img_shape)
          y = image_ops.resize_images(image, [target_height, target_width],
                                      method)
          yshape = array_ops.shape(y)
          resized, newshape = self.evaluate([y, yshape])
          self.assertAllEqual(img_shape, newshape)
          self.assertAllClose(resized, img_np, atol=1e-5)

      # Resizing with a single image must leave the shape unchanged also.
      with self.cached_session(use_gpu=True):
        img_single = img_np.reshape(single_shape)
        image = constant_op.constant(img_single, shape=single_shape)
        y = image_ops.resize_images(image, [target_height, target_width],
                                    self.METHODS[0])
        yshape = array_ops.shape(y)
        newshape = self.evaluate(yshape)
        self.assertAllEqual(single_shape, newshape)

  def testTensorArguments(self):
    img_shape = [1, 6, 4, 1]
    single_shape = [6, 4, 1]
    # This test is also conducted with int8, so 127 is the maximum
    # value that can be used.
    data = [
        127, 127, 64, 64, 127, 127, 64, 64, 64, 64, 127, 127, 64, 64, 127, 127,
        50, 50, 100, 100, 50, 50, 100, 100
    ]

    def resize_func(t, new_size, method):
      return image_ops.resize_images(t, new_size, method)

    img_np = np.array(data, dtype=np.uint8).reshape(img_shape)

    for method in self.METHODS:
      with self.cached_session(use_gpu=True):
        image = constant_op.constant(img_np, shape=img_shape)
        y = resize_func(image, [6, 4], method)
        yshape = array_ops.shape(y)
        resized, newshape = self.evaluate([y, yshape])
        self.assertAllEqual(img_shape, newshape)
        self.assertAllClose(resized, img_np, atol=1e-5)

    # Resizing with a single image must leave the shape unchanged also.
    with self.cached_session(use_gpu=True):
      img_single = img_np.reshape(single_shape)
      image = constant_op.constant(img_single, shape=single_shape)
      y = resize_func(image, [6, 4], self.METHODS[0])
      yshape = array_ops.shape(y)
      resized, newshape = self.evaluate([y, yshape])
      self.assertAllEqual(single_shape, newshape)
      self.assertAllClose(resized, img_single, atol=1e-5)

    # Incorrect shape.
    with self.assertRaises(ValueError):
      new_size = constant_op.constant(4)
      _ = resize_func(image, new_size, image_ops.ResizeMethodV1.BILINEAR)
    with self.assertRaises(ValueError):
      new_size = constant_op.constant([4])
      _ = resize_func(image, new_size, image_ops.ResizeMethodV1.BILINEAR)
    with self.assertRaises(ValueError):
      new_size = constant_op.constant([1, 2, 3])
      _ = resize_func(image, new_size, image_ops.ResizeMethodV1.BILINEAR)

    # Incorrect dtypes.
    with self.assertRaises(ValueError):
      new_size = constant_op.constant([6.0, 4])
      _ = resize_func(image, new_size, image_ops.ResizeMethodV1.BILINEAR)
    with self.assertRaises(ValueError):
      _ = resize_func(image, [6, 4.0], image_ops.ResizeMethodV1.BILINEAR)
    with self.assertRaises(ValueError):
      _ = resize_func(image, [None, 4], image_ops.ResizeMethodV1.BILINEAR)
    with self.assertRaises(ValueError):
      _ = resize_func(image, [6, None], image_ops.ResizeMethodV1.BILINEAR)

  def testReturnDtypeV1(self):
    # Shape inference in V1.
    with ops.Graph().as_default():
      target_shapes = [[6, 4], [3, 2], [
          array_ops.placeholder(dtypes.int32),
          array_ops.placeholder(dtypes.int32)
      ]]
      for nptype in self.TYPES:
        image = array_ops.placeholder(nptype, shape=[1, 6, 4, 1])
        for method in self.METHODS:
          for target_shape in target_shapes:
            y = image_ops.resize_images(image, target_shape, method)
            if (method == image_ops.ResizeMethodV1.NEAREST_NEIGHBOR or
                target_shape == image.shape[1:3]):
              expected_dtype = image.dtype
            else:
              expected_dtype = dtypes.float32
            self.assertEqual(y.dtype, expected_dtype)

  @parameterized.named_parameters([("_RunEagerly", True), ("_RunGraph", False)])
  def testReturnDtypeV2(self, run_func_eagerly):
    if not context.executing_eagerly() and run_func_eagerly:
      # Skip running tf.function eagerly in V1 mode.
      self.skipTest("Skip test that runs tf.function eagerly in V1 mode.")
    else:

      @def_function.function
      def test_dtype(image, target_shape, target_method):
        y = image_ops.resize_images(image, target_shape, target_method)
        if (method == image_ops.ResizeMethodV1.NEAREST_NEIGHBOR or
            target_shape == image.shape[1:3]):
          expected_dtype = image.dtype
        else:
          expected_dtype = dtypes.float32

        self.assertEqual(y.dtype, expected_dtype)

      target_shapes = [[6, 4],
                       [3, 2],
                       [tensor_spec.TensorSpec(shape=None, dtype=dtypes.int32),
                        tensor_spec.TensorSpec(shape=None, dtype=dtypes.int32)]]

      for nptype in self.TYPES:
        image = tensor_spec.TensorSpec(shape=[1, 6, 4, 1], dtype=nptype)
        for method in self.METHODS:
          for target_shape in target_shapes:
            with test_util.run_functions_eagerly(run_func_eagerly):
              test_dtype.get_concrete_function(image, target_shape, method)

  @test_util.disable_xla("align_corners=False not supported by XLA")
  def testSumTensor(self):
    img_shape = [1, 6, 4, 1]
    # This test is also conducted with int8, so 127 is the maximum
    # value that can be used.
    data = [
        127, 127, 64, 64, 127, 127, 64, 64, 64, 64, 127, 127, 64, 64, 127, 127,
        50, 50, 100, 100, 50, 50, 100, 100
    ]
    # Test size where width is specified as a tensor which is a sum
    # of two tensors.
    width_1 = constant_op.constant(1)
    width_2 = constant_op.constant(3)
    width = math_ops.add(width_1, width_2)
    height = constant_op.constant(6)

    img_np = np.array(data, dtype=np.uint8).reshape(img_shape)

    for method in self.METHODS:
      with self.cached_session() as sess:
        image = constant_op.constant(img_np, shape=img_shape)
        y = image_ops.resize_images(image, [height, width], method)
        yshape = array_ops.shape(y)
        resized, newshape = self.evaluate([y, yshape])
        self.assertAllEqual(img_shape, newshape)
        self.assertAllClose(resized, img_np, atol=1e-5)

  @test_util.disable_xla("align_corners=False not supported by XLA")
  def testResizeDown(self):
    # This test is also conducted with int8, so 127 is the maximum
    # value that can be used.
    data = [
        127, 127, 64, 64, 127, 127, 64, 64, 64, 64, 127, 127, 64, 64, 127, 127,
        50, 50, 100, 100, 50, 50, 100, 100
    ]
    expected_data = [127, 64, 64, 127, 50, 100]
    target_height = 3
    target_width = 2

    # Test out 3-D and 4-D image shapes.
    img_shapes = [[1, 6, 4, 1], [6, 4, 1]]
    target_shapes = [[1, target_height, target_width, 1],
                     [target_height, target_width, 1]]

    for target_shape, img_shape in zip(target_shapes, img_shapes):

      for nptype in self.TYPES:
        img_np = np.array(data, dtype=nptype).reshape(img_shape)

        for method in self.METHODS:
          if test.is_gpu_available() and self.shouldRunOnGPU(method, nptype):
            with self.cached_session(use_gpu=True):
              image = constant_op.constant(img_np, shape=img_shape)
              y = image_ops.resize_images(image, [target_height, target_width],
                                          method)
              expected = np.array(expected_data).reshape(target_shape)
              resized = self.evaluate(y)
              self.assertAllClose(resized, expected, atol=1e-5)

  @test_util.disable_xla("align_corners=False not supported by XLA")
  def testResizeUpAlignCornersFalse(self):
    img_shape = [1, 3, 2, 1]
    data = [64, 32, 32, 64, 50, 100]
    target_height = 6
    target_width = 4
    expected_data = {}
    expected_data[image_ops.ResizeMethodV1.BILINEAR] = [
        64.0, 48.0, 32.0, 32.0, 48.0, 48.0, 48.0, 48.0, 32.0, 48.0, 64.0, 64.0,
        41.0, 61.5, 82.0, 82.0, 50.0, 75.0, 100.0, 100.0, 50.0, 75.0, 100.0,
        100.0
    ]
    expected_data[image_ops.ResizeMethodV1.NEAREST_NEIGHBOR] = [
        64.0, 64.0, 32.0, 32.0, 64.0, 64.0, 32.0, 32.0, 32.0, 32.0, 64.0, 64.0,
        32.0, 32.0, 64.0, 64.0, 50.0, 50.0, 100.0, 100.0, 50.0, 50.0, 100.0,
        100.0
    ]
    expected_data[image_ops.ResizeMethodV1.AREA] = [
        64.0, 64.0, 32.0, 32.0, 64.0, 64.0, 32.0, 32.0, 32.0, 32.0, 64.0, 64.0,
        32.0, 32.0, 64.0, 64.0, 50.0, 50.0, 100.0, 100.0, 50.0, 50.0, 100.0,
        100.0
    ]

    for nptype in self.TYPES:
      for method in [
          image_ops.ResizeMethodV1.BILINEAR,
          image_ops.ResizeMethodV1.NEAREST_NEIGHBOR,
          image_ops.ResizeMethodV1.AREA
      ]:
        with self.cached_session(use_gpu=True):
          img_np = np.array(data, dtype=nptype).reshape(img_shape)
          image = constant_op.constant(img_np, shape=img_shape)
          y = image_ops.resize_images(
              image, [target_height, target_width], method, align_corners=False)
          resized = self.evaluate(y)
          expected = np.array(expected_data[method]).reshape(
              [1, target_height, target_width, 1])
          self.assertAllClose(resized, expected, atol=1e-05)

  def testResizeUpAlignCornersTrue(self):
    img_shape = [1, 3, 2, 1]
    data = [6, 3, 3, 6, 6, 9]
    target_height = 5
    target_width = 4
    expected_data = {}
    expected_data[image_ops.ResizeMethodV1.BILINEAR] = [
        6.0, 5.0, 4.0, 3.0, 4.5, 4.5, 4.5, 4.5, 3.0, 4.0, 5.0, 6.0, 4.5, 5.5,
        6.5, 7.5, 6.0, 7.0, 8.0, 9.0
    ]
    expected_data[image_ops.ResizeMethodV1.NEAREST_NEIGHBOR] = [
        6.0, 6.0, 3.0, 3.0, 3.0, 3.0, 6.0, 6.0, 3.0, 3.0, 6.0, 6.0, 6.0, 6.0,
        9.0, 9.0, 6.0, 6.0, 9.0, 9.0
    ]
    # TODO(b/37749740): Improve alignment of ResizeMethodV1.AREA when
    # align_corners=True.
    expected_data[image_ops.ResizeMethodV1.AREA] = [
        6.0, 6.0, 6.0, 3.0, 6.0, 6.0, 6.0, 3.0, 3.0, 3.0, 3.0, 6.0, 3.0, 3.0,
        3.0, 6.0, 6.0, 6.0, 6.0, 9.0
    ]

    for nptype in self.TYPES:
      for method in [
          image_ops.ResizeMethodV1.BILINEAR,
          image_ops.ResizeMethodV1.NEAREST_NEIGHBOR,
          image_ops.ResizeMethodV1.AREA
      ]:
        with self.cached_session(use_gpu=True):
          img_np = np.array(data, dtype=nptype).reshape(img_shape)
          image = constant_op.constant(img_np, shape=img_shape)
          y = image_ops.resize_images(
              image, [target_height, target_width], method, align_corners=True)
          resized = self.evaluate(y)
          expected = np.array(expected_data[method]).reshape(
              [1, target_height, target_width, 1])
          self.assertAllClose(resized, expected, atol=1e-05)

  def testResizeUpBicubic(self):
    img_shape = [1, 6, 6, 1]
    data = [
        128, 128, 64, 64, 128, 128, 64, 64, 64, 64, 128, 128, 64, 64, 128, 128,
        50, 50, 100, 100, 50, 50, 100, 100, 50, 50, 100, 100, 50, 50, 100, 100,
        50, 50, 100, 100
    ]
    img_np = np.array(data, dtype=np.uint8).reshape(img_shape)

    target_height = 8
    target_width = 8
    expected_data = [
        128, 135, 96, 55, 64, 114, 134, 128, 78, 81, 68, 52, 57, 118, 144, 136,
        55, 49, 79, 109, 103, 89, 83, 84, 74, 70, 95, 122, 115, 69, 49, 55, 100,
        105, 75, 43, 50, 89, 105, 100, 57, 54, 74, 96, 91, 65, 55, 58, 70, 69,
        75, 81, 80, 72, 69, 70, 105, 112, 75, 36, 45, 92, 111, 105
    ]

    with self.cached_session(use_gpu=True):
      image = constant_op.constant(img_np, shape=img_shape)
      y = image_ops.resize_images(image, [target_height, target_width],
                                  image_ops.ResizeMethodV1.BICUBIC)
      resized = self.evaluate(y)
      expected = np.array(expected_data).reshape(
          [1, target_height, target_width, 1])
      self.assertAllClose(resized, expected, atol=1)

  def testResizeDownArea(self):
    img_shape = [1, 6, 6, 1]
    data = [
        128, 64, 32, 16, 8, 4, 4, 8, 16, 32, 64, 128, 128, 64, 32, 16, 8, 4, 5,
        10, 15, 20, 25, 30, 30, 25, 20, 15, 10, 5, 5, 10, 15, 20, 25, 30
    ]
    img_np = np.array(data, dtype=np.uint8).reshape(img_shape)

    target_height = 4
    target_width = 4
    expected_data = [
        73, 33, 23, 39, 73, 33, 23, 39, 14, 16, 19, 21, 14, 16, 19, 21
    ]

    with self.cached_session(use_gpu=True):
      image = constant_op.constant(img_np, shape=img_shape)
      y = image_ops.resize_images(image, [target_height, target_width],
                                  image_ops.ResizeMethodV1.AREA)
      expected = np.array(expected_data).reshape(
          [1, target_height, target_width, 1])
      resized = self.evaluate(y)
      self.assertAllClose(resized, expected, atol=1)

  @test_util.disable_xla("align_corners=False not supported by XLA")
  def testCompareNearestNeighbor(self):
    if test.is_gpu_available():
      input_shape = [1, 5, 6, 3]
      target_height = 8
      target_width = 12
      for nptype in [np.float32, np.float64]:
        for align_corners in [True, False]:
          img_np = np.arange(
              0, np.prod(input_shape), dtype=nptype).reshape(input_shape)
          with self.cached_session(use_gpu=True):
            image = constant_op.constant(img_np, shape=input_shape)
            new_size = constant_op.constant([target_height, target_width])
            out_op = image_ops.resize_images(
                image,
                new_size,
                image_ops.ResizeMethodV1.NEAREST_NEIGHBOR,
                align_corners=align_corners)
            gpu_val = self.evaluate(out_op)
          with self.cached_session(use_gpu=False):
            image = constant_op.constant(img_np, shape=input_shape)
            new_size = constant_op.constant([target_height, target_width])
            out_op = image_ops.resize_images(
                image,
                new_size,
                image_ops.ResizeMethodV1.NEAREST_NEIGHBOR,
                align_corners=align_corners)
            cpu_val = self.evaluate(out_op)
          self.assertAllClose(cpu_val, gpu_val, rtol=1e-5, atol=1e-5)

  def testCompareBilinear(self):
    if test.is_gpu_available():
      input_shape = [1, 5, 6, 3]
      target_height = 8
      target_width = 12
      for nptype in [np.float32, np.float64]:
        for align_corners in [True, False]:
          img_np = np.arange(
              0, np.prod(input_shape), dtype=nptype).reshape(input_shape)
          value = {}
          for use_gpu in [True, False]:
            with self.cached_session(use_gpu=use_gpu):
              image = constant_op.constant(img_np, shape=input_shape)
              new_size = constant_op.constant([target_height, target_width])
              out_op = image_ops.resize_images(
                  image,
                  new_size,
                  image_ops.ResizeMethodV1.BILINEAR,
                  align_corners=align_corners)
              value[use_gpu] = self.evaluate(out_op)
          self.assertAllClose(value[True], value[False], rtol=1e-5, atol=1e-5)

  def testShapeInference(self):
    # Shape function requires placeholders and a graph.
    with ops.Graph().as_default():
      self._assertShapeInference([50, 60, 3], [55, 66], [55, 66, 3])
      self._assertShapeInference([55, 66, 3], [55, 66], [55, 66, 3])
      self._assertShapeInference([59, 69, 3], [55, 66], [55, 66, 3])
      self._assertShapeInference([50, 69, 3], [55, 66], [55, 66, 3])
      self._assertShapeInference([59, 60, 3], [55, 66], [55, 66, 3])
      self._assertShapeInference([None, 60, 3], [55, 66], [55, 66, 3])
      self._assertShapeInference([None, 66, 3], [55, 66], [55, 66, 3])
      self._assertShapeInference([None, 69, 3], [55, 66], [55, 66, 3])
      self._assertShapeInference([50, None, 3], [55, 66], [55, 66, 3])
      self._assertShapeInference([55, None, 3], [55, 66], [55, 66, 3])
      self._assertShapeInference([59, None, 3], [55, 66], [55, 66, 3])
      self._assertShapeInference([None, None, 3], [55, 66], [55, 66, 3])
      self._assertShapeInference([50, 60, None], [55, 66], [55, 66, None])
      self._assertShapeInference([55, 66, None], [55, 66], [55, 66, None])
      self._assertShapeInference([59, 69, None], [55, 66], [55, 66, None])
      self._assertShapeInference([50, 69, None], [55, 66], [55, 66, None])
      self._assertShapeInference([59, 60, None], [55, 66], [55, 66, None])
      self._assertShapeInference([None, None, None], [55, 66], [55, 66, None])

  def testNameScope(self):
    # Testing name scope requires placeholders and a graph.
    with ops.Graph().as_default():
      img_shape = [1, 3, 2, 1]
      with self.cached_session(use_gpu=True):
        single_image = array_ops.placeholder(dtypes.float32, shape=[50, 60, 3])
        y = image_ops.resize_images(single_image, [55, 66])
        self.assertTrue(y.op.name.startswith("resize"))

  def _ResizeImageCall(self, x, max_h, max_w, preserve_aspect_ratio,
                       use_tensor_inputs):
    if use_tensor_inputs:
      target_max = ops.convert_to_tensor([max_h, max_w])
      x_tensor = ops.convert_to_tensor(x)
    else:
      target_max = [max_h, max_w]
      x_tensor = x

    y = image_ops.resize_images(
        x_tensor, target_max, preserve_aspect_ratio=preserve_aspect_ratio)

    with self.cached_session(use_gpu=True):
      return self.evaluate(y)

  def _assertResizeEqual(self, x, x_shape, y, y_shape,
                         preserve_aspect_ratio=True,
                         use_tensor_inputs_options=None):
    use_tensor_inputs_options = use_tensor_inputs_options or [False, True]
    target_height, target_width, _ = y_shape
    x = np.array(x).reshape(x_shape)
    y = np.array(y).reshape(y_shape)

    for use_tensor_inputs in use_tensor_inputs_options:
      y_tf = self._ResizeImageCall(x, target_height, target_width,
                                   preserve_aspect_ratio, use_tensor_inputs)
      self.assertAllClose(y, y_tf)

  def _assertResizeCheckShape(self, x, x_shape, target_shape,
                              y_shape, preserve_aspect_ratio=True,
                              use_tensor_inputs_options=None):
    use_tensor_inputs_options = use_tensor_inputs_options or [False, True]
    target_height, target_width = target_shape
    x = np.array(x).reshape(x_shape)
    y = np.zeros(y_shape)

    for use_tensor_inputs in use_tensor_inputs_options:
      y_tf = self._ResizeImageCall(x, target_height, target_width,
                                   preserve_aspect_ratio, use_tensor_inputs)
      self.assertShapeEqual(y, ops.convert_to_tensor(y_tf))

  def testPreserveAspectRatioMultipleImages(self):
    x_shape = [10, 100, 100, 10]
    x = np.random.uniform(size=x_shape)

    self._assertResizeCheckShape(x, x_shape, [250, 250], [10, 250, 250, 10],
                                 preserve_aspect_ratio=False)

  def testPreserveAspectRatioNoOp(self):
    x_shape = [10, 10, 10]
    x = np.random.uniform(size=x_shape)

    self._assertResizeEqual(x, x_shape, x, x_shape)

  def testPreserveAspectRatioSmaller(self):
    x_shape = [100, 100, 10]
    x = np.random.uniform(size=x_shape)

    self._assertResizeCheckShape(x, x_shape, [75, 50], [50, 50, 10])

  def testPreserveAspectRatioSmallerMultipleImages(self):
    x_shape = [10, 100, 100, 10]
    x = np.random.uniform(size=x_shape)

    self._assertResizeCheckShape(x, x_shape, [75, 50], [10, 50, 50, 10])

  def testPreserveAspectRatioLarger(self):
    x_shape = [100, 100, 10]
    x = np.random.uniform(size=x_shape)

    self._assertResizeCheckShape(x, x_shape, [150, 200], [150, 150, 10])

  def testPreserveAspectRatioSameRatio(self):
    x_shape = [1920, 1080, 3]
    x = np.random.uniform(size=x_shape)

    self._assertResizeCheckShape(x, x_shape, [3840, 2160], [3840, 2160, 3])

  def testPreserveAspectRatioSquare(self):
    x_shape = [299, 299, 3]
    x = np.random.uniform(size=x_shape)

    self._assertResizeCheckShape(x, x_shape, [320, 320], [320, 320, 3])


class ResizeImageWithPadV1Test(test_util.TensorFlowTestCase):

  def _ResizeImageWithPad(self, x, target_height, target_width,
                          use_tensor_inputs):
    if use_tensor_inputs:
      target_height = ops.convert_to_tensor(target_height)
      target_width = ops.convert_to_tensor(target_width)
      x_tensor = ops.convert_to_tensor(x)
    else:
      x_tensor = x

    with self.cached_session(use_gpu=True):
      return self.evaluate(
          image_ops.resize_image_with_pad_v1(x_tensor, target_height,
                                             target_width))

  def _assertReturns(self,
                     x,
                     x_shape,
                     y,
                     y_shape,
                     use_tensor_inputs_options=None):
    use_tensor_inputs_options = use_tensor_inputs_options or [False, True]
    target_height, target_width, _ = y_shape
    x = np.array(x).reshape(x_shape)
    y = np.array(y).reshape(y_shape)

    for use_tensor_inputs in use_tensor_inputs_options:
      y_tf = self._ResizeImageWithPad(x, target_height, target_width,
                                      use_tensor_inputs)
      self.assertAllClose(y, y_tf)

  def _assertRaises(self,
                    x,
                    x_shape,
                    target_height,
                    target_width,
                    err_msg,
                    use_tensor_inputs_options=None):
    use_tensor_inputs_options = use_tensor_inputs_options or [False, True]
    x = np.array(x).reshape(x_shape)

    for use_tensor_inputs in use_tensor_inputs_options:
      with self.assertRaisesRegex(
          (ValueError, errors.InvalidArgumentError), err_msg):
        self._ResizeImageWithPad(x, target_height, target_width,
                                 use_tensor_inputs)

  def _assertShapeInference(self, pre_shape, height, width, post_shape):
    image = array_ops.placeholder(dtypes.float32, shape=pre_shape)
    y = image_ops.resize_image_with_pad_v1(image, height, width)
    self.assertEqual(y.get_shape().as_list(), post_shape)

  def testShapeInference(self):
    # Shape function requires placeholders and a graph.
    with ops.Graph().as_default():
      # Test with 3-D tensors.
      self._assertShapeInference([55, 66, 3], 55, 66, [55, 66, 3])
      self._assertShapeInference([50, 60, 3], 55, 66, [55, 66, 3])
      self._assertShapeInference([None, 66, 3], 55, 66, [55, 66, 3])
      self._assertShapeInference([None, 60, 3], 55, 66, [55, 66, 3])
      self._assertShapeInference([55, None, 3], 55, 66, [55, 66, 3])
      self._assertShapeInference([50, None, 3], 55, 66, [55, 66, 3])
      self._assertShapeInference([None, None, 3], 55, 66, [55, 66, 3])
      self._assertShapeInference([55, 66, None], 55, 66, [55, 66, None])
      self._assertShapeInference([50, 60, None], 55, 66, [55, 66, None])
      self._assertShapeInference([None, None, None], 55, 66, [55, 66, None])
      self._assertShapeInference(None, 55, 66, [55, 66, None])

      # Test with 4-D tensors.
      self._assertShapeInference([5, 55, 66, 3], 55, 66, [5, 55, 66, 3])
      self._assertShapeInference([5, 50, 60, 3], 55, 66, [5, 55, 66, 3])
      self._assertShapeInference([5, None, 66, 3], 55, 66, [5, 55, 66, 3])
      self._assertShapeInference([5, None, 60, 3], 55, 66, [5, 55, 66, 3])
      self._assertShapeInference([5, 55, None, 3], 55, 66, [5, 55, 66, 3])
      self._assertShapeInference([5, 50, None, 3], 55, 66, [5, 55, 66, 3])
      self._assertShapeInference([5, None, None, 3], 55, 66, [5, 55, 66, 3])
      self._assertShapeInference([5, 55, 66, None], 55, 66, [5, 55, 66, None])
      self._assertShapeInference([5, 50, 60, None], 55, 66, [5, 55, 66, None])
      self._assertShapeInference([5, None, None, None], 55, 66,
                                 [5, 55, 66, None])
      self._assertShapeInference([None, None, None, None], 55, 66,
                                 [None, 55, 66, None])

  def testNoOp(self):
    x_shape = [10, 10, 10]
    x = np.random.uniform(size=x_shape)

    self._assertReturns(x, x_shape, x, x_shape)

  def testPad(self):
    # Reduce vertical dimension
    x = [1, 2, 3, 4, 5, 6, 7, 8]
    x_shape = [2, 4, 1]

    y = [0, 1, 3, 0]
    y_shape = [1, 4, 1]

    self._assertReturns(x, x_shape, y, y_shape)

    # Reduce horizontal dimension
    x = [1, 2, 3, 4, 5, 6, 7, 8]
    x_shape = [2, 4, 1]

    y = [1, 3, 0, 0]
    y_shape = [2, 2, 1]

    self._assertReturns(x, x_shape, y, y_shape)

    x = [1, 2, 3, 4, 5, 6, 7, 8]
    x_shape = [2, 4, 1]

    y = [1, 3]
    y_shape = [1, 2, 1]

    self._assertReturns(x, x_shape, y, y_shape)


# half_pixel_centers not supported by XLA
@test_util.for_all_test_methods(test_util.disable_xla, "b/127616992")
class ResizeImageWithPadV2Test(test_util.TensorFlowTestCase):

  def _ResizeImageWithPad(self, x, target_height, target_width,
                          use_tensor_inputs):
    if use_tensor_inputs:
      target_height = ops.convert_to_tensor(target_height)
      target_width = ops.convert_to_tensor(target_width)
      x_tensor = ops.convert_to_tensor(x)
    else:
      x_tensor = x

    with self.cached_session(use_gpu=True):
      return self.evaluate(
          image_ops.resize_image_with_pad_v2(x_tensor, target_height,
                                             target_width))

  def _assertReturns(self,
                     x,
                     x_shape,
                     y,
                     y_shape,
                     use_tensor_inputs_options=None):
    use_tensor_inputs_options = use_tensor_inputs_options or [False, True]
    target_height, target_width, _ = y_shape
    x = np.array(x).reshape(x_shape)
    y = np.array(y).reshape(y_shape)

    for use_tensor_inputs in use_tensor_inputs_options:
      y_tf = self._ResizeImageWithPad(x, target_height, target_width,
                                      use_tensor_inputs)
      self.assertAllClose(y, y_tf)

  def _assertRaises(self,
                    x,
                    x_shape,
                    target_height,
                    target_width,
                    err_msg,
                    use_tensor_inputs_options=None):
    use_tensor_inputs_options = use_tensor_inputs_options or [False, True]
    x = np.array(x).reshape(x_shape)

    for use_tensor_inputs in use_tensor_inputs_options:
      with self.assertRaisesRegex(
          (ValueError, errors.InvalidArgumentError), err_msg):
        self._ResizeImageWithPad(x, target_height, target_width,
                                 use_tensor_inputs)

  def _assertShapeInference(self, pre_shape, height, width, post_shape):
    image = array_ops.placeholder(dtypes.float32, shape=pre_shape)
    y = image_ops.resize_image_with_pad_v1(image, height, width)
    self.assertEqual(y.get_shape().as_list(), post_shape)

  def testShapeInference(self):
    # Shape function requires placeholders and a graph.
    with ops.Graph().as_default():
      # Test with 3-D tensors.
      self._assertShapeInference([55, 66, 3], 55, 66, [55, 66, 3])
      self._assertShapeInference([50, 60, 3], 55, 66, [55, 66, 3])
      self._assertShapeInference([None, 66, 3], 55, 66, [55, 66, 3])
      self._assertShapeInference([None, 60, 3], 55, 66, [55, 66, 3])
      self._assertShapeInference([55, None, 3], 55, 66, [55, 66, 3])
      self._assertShapeInference([50, None, 3], 55, 66, [55, 66, 3])
      self._assertShapeInference([None, None, 3], 55, 66, [55, 66, 3])
      self._assertShapeInference([55, 66, None], 55, 66, [55, 66, None])
      self._assertShapeInference([50, 60, None], 55, 66, [55, 66, None])
      self._assertShapeInference([None, None, None], 55, 66, [55, 66, None])
      self._assertShapeInference(None, 55, 66, [55, 66, None])

      # Test with 4-D tensors.
      self._assertShapeInference([5, 55, 66, 3], 55, 66, [5, 55, 66, 3])
      self._assertShapeInference([5, 50, 60, 3], 55, 66, [5, 55, 66, 3])
      self._assertShapeInference([5, None, 66, 3], 55, 66, [5, 55, 66, 3])
      self._assertShapeInference([5, None, 60, 3], 55, 66, [5, 55, 66, 3])
      self._assertShapeInference([5, 55, None, 3], 55, 66, [5, 55, 66, 3])
      self._assertShapeInference([5, 50, None, 3], 55, 66, [5, 55, 66, 3])
      self._assertShapeInference([5, None, None, 3], 55, 66, [5, 55, 66, 3])
      self._assertShapeInference([5, 55, 66, None], 55, 66, [5, 55, 66, None])
      self._assertShapeInference([5, 50, 60, None], 55, 66, [5, 55, 66, None])
      self._assertShapeInference([5, None, None, None], 55, 66,
                                 [5, 55, 66, None])
      self._assertShapeInference([None, None, None, None], 55, 66,
                                 [None, 55, 66, None])

  def testNoOp(self):
    x_shape = [10, 10, 10]
    x = np.random.uniform(size=x_shape)

    self._assertReturns(x, x_shape, x, x_shape)

  def testPad(self):
    # Reduce vertical dimension
    x = [1, 2, 3, 4, 5, 6, 7, 8]
    x_shape = [2, 4, 1]

    y = [0, 3.5, 5.5, 0]
    y_shape = [1, 4, 1]

    self._assertReturns(x, x_shape, y, y_shape)

    # Reduce horizontal dimension
    x = [1, 2, 3, 4, 5, 6, 7, 8]
    x_shape = [2, 4, 1]

    y = [3.5, 5.5, 0, 0]
    y_shape = [2, 2, 1]

    self._assertReturns(x, x_shape, y, y_shape)

    x = [1, 2, 3, 4, 5, 6, 7, 8]
    x_shape = [2, 4, 1]

    y = [3.5, 5.5]
    y_shape = [1, 2, 1]

    self._assertReturns(x, x_shape, y, y_shape)


class ResizeImageWithCropOrPadTest(test_util.TensorFlowTestCase):

  def _ResizeImageWithCropOrPad(self, x, target_height, target_width,
                                use_tensor_inputs):
    if use_tensor_inputs:
      target_height = ops.convert_to_tensor(target_height)
      target_width = ops.convert_to_tensor(target_width)
      x_tensor = ops.convert_to_tensor(x)
    else:
      x_tensor = x

    @def_function.function
    def resize_crop_or_pad(*args):
      return image_ops.resize_image_with_crop_or_pad(*args)

    with self.cached_session(use_gpu=True):
      return self.evaluate(
          resize_crop_or_pad(x_tensor, target_height, target_width))

  def _assertReturns(self,
                     x,
                     x_shape,
                     y,
                     y_shape,
                     use_tensor_inputs_options=None):
    use_tensor_inputs_options = use_tensor_inputs_options or [False, True]
    target_height, target_width, _ = y_shape
    x = np.array(x).reshape(x_shape)
    y = np.array(y).reshape(y_shape)

    for use_tensor_inputs in use_tensor_inputs_options:
      y_tf = self._ResizeImageWithCropOrPad(x, target_height, target_width,
                                            use_tensor_inputs)
      self.assertAllClose(y, y_tf)

  def _assertRaises(self,
                    x,
                    x_shape,
                    target_height,
                    target_width,
                    err_msg,
                    use_tensor_inputs_options=None):
    use_tensor_inputs_options = use_tensor_inputs_options or [False, True]
    x = np.array(x).reshape(x_shape)

    for use_tensor_inputs in use_tensor_inputs_options:
      with self.assertRaisesRegex(
          (ValueError, errors.InvalidArgumentError), err_msg):
        self._ResizeImageWithCropOrPad(x, target_height, target_width,
                                       use_tensor_inputs)

  def _assertShapeInference(self, pre_shape, height, width, post_shape):
    image = array_ops.placeholder(dtypes.float32, shape=pre_shape)
    y = image_ops.resize_image_with_crop_or_pad(image, height, width)
    self.assertEqual(y.get_shape().as_list(), post_shape)

  def testNoOp(self):
    x_shape = [10, 10, 10]
    x = np.random.uniform(size=x_shape)

    self._assertReturns(x, x_shape, x, x_shape)

  def testPad(self):
    # Pad even along col.
    x = [1, 2, 3, 4, 5, 6, 7, 8]
    x_shape = [2, 4, 1]

    y = [0, 1, 2, 3, 4, 0, 0, 5, 6, 7, 8, 0]
    y_shape = [2, 6, 1]

    self._assertReturns(x, x_shape, y, y_shape)

    # Pad odd along col.
    x = [1, 2, 3, 4, 5, 6, 7, 8]
    x_shape = [2, 4, 1]

    y = [0, 1, 2, 3, 4, 0, 0, 0, 5, 6, 7, 8, 0, 0]
    y_shape = [2, 7, 1]

    self._assertReturns(x, x_shape, y, y_shape)

    # Pad even along row.
    x = [1, 2, 3, 4, 5, 6, 7, 8]
    x_shape = [2, 4, 1]

    y = [0, 0, 0, 0, 1, 2, 3, 4, 5, 6, 7, 8, 0, 0, 0, 0]
    y_shape = [4, 4, 1]

    self._assertReturns(x, x_shape, y, y_shape)

    # Pad odd along row.
    x = [1, 2, 3, 4, 5, 6, 7, 8]
    x_shape = [2, 4, 1]

    y = [0, 0, 0, 0, 1, 2, 3, 4, 5, 6, 7, 8, 0, 0, 0, 0, 0, 0, 0, 0]
    y_shape = [5, 4, 1]

    self._assertReturns(x, x_shape, y, y_shape)

  def testCrop(self):
    # Crop even along col.
    x = [1, 2, 3, 4, 5, 6, 7, 8]
    x_shape = [2, 4, 1]

    y = [2, 3, 6, 7]
    y_shape = [2, 2, 1]

    self._assertReturns(x, x_shape, y, y_shape)

    # Crop odd along col.
    x = [1, 2, 3, 4, 5, 6, 7, 8, 9, 10, 11, 12]
    x_shape = [2, 6, 1]

    y = [2, 3, 4, 8, 9, 10]
    y_shape = [2, 3, 1]

    self._assertReturns(x, x_shape, y, y_shape)

    # Crop even along row.
    x = [1, 2, 3, 4, 5, 6, 7, 8]
    x_shape = [4, 2, 1]

    y = [3, 4, 5, 6]
    y_shape = [2, 2, 1]

    self._assertReturns(x, x_shape, y, y_shape)

    # Crop odd along row.
    x = [1, 2, 3, 4, 5, 6, 7, 8, 9, 10, 11, 12, 13, 14, 15, 16]
    x_shape = [8, 2, 1]

    y = [3, 4, 5, 6, 7, 8, 9, 10, 11, 12]
    y_shape = [5, 2, 1]

    self._assertReturns(x, x_shape, y, y_shape)

  def testCropAndPad(self):
    # Pad along row but crop along col.
    x = [1, 2, 3, 4, 5, 6, 7, 8]
    x_shape = [2, 4, 1]

    y = [0, 0, 2, 3, 6, 7, 0, 0]
    y_shape = [4, 2, 1]

    self._assertReturns(x, x_shape, y, y_shape)

    # Crop along row but pad along col.
    x = [1, 2, 3, 4, 5, 6, 7, 8]
    x_shape = [4, 2, 1]

    y = [0, 3, 4, 0, 0, 5, 6, 0]
    y_shape = [2, 4, 1]

    self._assertReturns(x, x_shape, y, y_shape)

  def testShapeInference(self):
    # Shape function requires placeholders and a graph.
    with ops.Graph().as_default():
      self._assertShapeInference([50, 60, 3], 55, 66, [55, 66, 3])
      self._assertShapeInference([55, 66, 3], 55, 66, [55, 66, 3])
      self._assertShapeInference([59, 69, 3], 55, 66, [55, 66, 3])
      self._assertShapeInference([50, 69, 3], 55, 66, [55, 66, 3])
      self._assertShapeInference([59, 60, 3], 55, 66, [55, 66, 3])
      self._assertShapeInference([None, 60, 3], 55, 66, [55, 66, 3])
      self._assertShapeInference([None, 66, 3], 55, 66, [55, 66, 3])
      self._assertShapeInference([None, 69, 3], 55, 66, [55, 66, 3])
      self._assertShapeInference([50, None, 3], 55, 66, [55, 66, 3])
      self._assertShapeInference([55, None, 3], 55, 66, [55, 66, 3])
      self._assertShapeInference([59, None, 3], 55, 66, [55, 66, 3])
      self._assertShapeInference([None, None, 3], 55, 66, [55, 66, 3])
      self._assertShapeInference([50, 60, None], 55, 66, [55, 66, None])
      self._assertShapeInference([55, 66, None], 55, 66, [55, 66, None])
      self._assertShapeInference([59, 69, None], 55, 66, [55, 66, None])
      self._assertShapeInference([50, 69, None], 55, 66, [55, 66, None])
      self._assertShapeInference([59, 60, None], 55, 66, [55, 66, None])
      self._assertShapeInference([None, None, None], 55, 66, [55, 66, None])
      self._assertShapeInference(None, 55, 66, [55, 66, None])

  def testNon3DInput(self):
    # Input image is not 3D
    x = [0] * 15
    target_height, target_width = [4, 4]

    for x_shape in ([3, 5],):
      self._assertRaises(x, x_shape, target_height, target_width,
                         "must have either 3 or 4 dimensions.")

    for x_shape in ([1, 3, 5, 1, 1],):
      self._assertRaises(x, x_shape, target_height, target_width,
                         "must have either 3 or 4 dimensions.")

  def testZeroLengthInput(self):
    # Input image has 0-length dimension(s).
    target_height, target_width = [1, 1]
    x = []

    for x_shape in ([0, 2, 2], [2, 0, 2], [2, 2, 0]):
      self._assertRaises(
          x,
          x_shape,
          target_height,
          target_width,
          "inner 3 dims of 'image.shape' must be > 0",
          use_tensor_inputs_options=[False])

      # The original error message does not contain back slashes. However, they
      # are added by either the assert op or the runtime. If this behavior
      # changes in the future, the match string will also needs to be changed.
      self._assertRaises(
          x,
          x_shape,
          target_height,
          target_width,
          "inner 3 dims of \\'image.shape\\' must be > 0",
          use_tensor_inputs_options=[True])

  def testBadParams(self):
    x_shape = [4, 4, 1]
    x = np.zeros(x_shape)

    # target_height <= 0
    target_height, target_width = [0, 5]
    self._assertRaises(x, x_shape, target_height, target_width,
                       "target_height must be > 0")

    # target_width <= 0
    target_height, target_width = [5, 0]
    self._assertRaises(x, x_shape, target_height, target_width,
                       "target_width must be > 0")

  def testNameScope(self):
    # Testing name scope requires placeholders and a graph.
    with ops.Graph().as_default():
      image = array_ops.placeholder(dtypes.float32, shape=[50, 60, 3])
      y = image_ops.resize_image_with_crop_or_pad(image, 55, 66)
      self.assertTrue(y.op.name.startswith("resize_image_with_crop_or_pad"))


def simple_color_ramp():
  """Build a simple color ramp RGB image."""
  w, h = 256, 200
  i = np.arange(h)[:, None]
  j = np.arange(w)
  image = np.empty((h, w, 3), dtype=np.uint8)
  image[:, :, 0] = i
  image[:, :, 1] = j
  image[:, :, 2] = (i + j) >> 1
  return image


class JpegTest(test_util.TensorFlowTestCase):

  # TODO(irving): Add self.assertAverageLess or similar to test_util
  def averageError(self, image0, image1):
    self.assertEqual(image0.shape, image1.shape)
    image0 = image0.astype(int)  # Avoid overflow
    return np.abs(image0 - image1).sum() / np.prod(image0.shape)

  def testExisting(self):
    # Read a real jpeg and verify shape
    path = ("tensorflow/core/lib/jpeg/testdata/"
            "jpeg_merge_test1.jpg")
    with self.cached_session(use_gpu=True) as sess:
      jpeg0 = io_ops.read_file(path)
      image0 = image_ops.decode_jpeg(jpeg0)
      image1 = image_ops.decode_jpeg(image_ops.encode_jpeg(image0))
      jpeg0, image0, image1 = self.evaluate([jpeg0, image0, image1])
      self.assertEqual(len(jpeg0), 3771)
      self.assertEqual(image0.shape, (256, 128, 3))
      self.assertLess(self.averageError(image0, image1), 1.4)

  def testCmyk(self):
    # Confirm that CMYK reads in as RGB
    base = "tensorflow/core/lib/jpeg/testdata"
    rgb_path = os.path.join(base, "jpeg_merge_test1.jpg")
    cmyk_path = os.path.join(base, "jpeg_merge_test1_cmyk.jpg")
    shape = 256, 128, 3
    for channels in 3, 0:
      with self.cached_session(use_gpu=True) as sess:
        rgb = image_ops.decode_jpeg(
            io_ops.read_file(rgb_path), channels=channels)
        cmyk = image_ops.decode_jpeg(
            io_ops.read_file(cmyk_path), channels=channels)
        rgb, cmyk = self.evaluate([rgb, cmyk])
        self.assertEqual(rgb.shape, shape)
        self.assertEqual(cmyk.shape, shape)
        error = self.averageError(rgb, cmyk)
        self.assertLess(error, 4)

  def testCropAndDecodeJpeg(self):
    with self.cached_session() as sess:
      # Encode it, then decode it, then encode it
      base = "tensorflow/core/lib/jpeg/testdata"
      jpeg0 = io_ops.read_file(os.path.join(base, "jpeg_merge_test1.jpg"))

      h, w, _ = 256, 128, 3
      crop_windows = [[0, 0, 5, 5], [0, 0, 5, w], [0, 0, h, 5],
                      [h - 6, w - 5, 6, 5], [6, 5, 15, 10], [0, 0, h, w]]
      for crop_window in crop_windows:
        # Explicit two stages: decode + crop.
        image1 = image_ops.decode_jpeg(jpeg0)
        y, x, h, w = crop_window
        image1_crop = image_ops.crop_to_bounding_box(image1, y, x, h, w)

        # Combined decode+crop.
        image2 = image_ops.decode_and_crop_jpeg(jpeg0, crop_window)

        # Combined decode+crop should have the same shape inference
        self.assertAllEqual(image1_crop.get_shape().as_list(),
                            image2.get_shape().as_list())

        # CropAndDecode should be equal to DecodeJpeg+Crop.
        image1_crop, image2 = self.evaluate([image1_crop, image2])
        self.assertAllEqual(image1_crop, image2)

  def testCropAndDecodeJpegWithInvalidCropWindow(self):
    with self.cached_session() as sess:
      # Encode it, then decode it, then encode it
      base = "tensorflow/core/lib/jpeg/testdata"
      jpeg0 = io_ops.read_file(os.path.join(base, "jpeg_merge_test1.jpg"))

      h, w, _ = 256, 128, 3
      # Invalid crop windows.
      crop_windows = [[-1, 11, 11, 11], [11, -1, 11, 11], [11, 11, -1, 11],
                      [11, 11, 11, -1], [11, 11, 0, 11], [11, 11, 11, 0],
                      [0, 0, h + 1, w], [0, 0, h, w + 1]]
      for crop_window in crop_windows:
        with self.assertRaisesRegex(
            (ValueError, errors.InvalidArgumentError),
            "Invalid JPEG data or crop window"):
          result = image_ops.decode_and_crop_jpeg(jpeg0, crop_window)
          self.evaluate(result)

  def testSynthetic(self):
    with self.cached_session(use_gpu=True) as sess:
      # Encode it, then decode it, then encode it
      image0 = constant_op.constant(simple_color_ramp())
      jpeg0 = image_ops.encode_jpeg(image0)
      image1 = image_ops.decode_jpeg(jpeg0, dct_method="INTEGER_ACCURATE")
      image2 = image_ops.decode_jpeg(
          image_ops.encode_jpeg(image1), dct_method="INTEGER_ACCURATE")
      jpeg0, image0, image1, image2 = self.evaluate(
          [jpeg0, image0, image1, image2])

      # The decoded-encoded image should be similar to the input
      self.assertLess(self.averageError(image0, image1), 0.6)

      # We should be very close to a fixpoint
      self.assertLess(self.averageError(image1, image2), 0.02)

      # Smooth ramps compress well (input size is 153600)
      self.assertGreaterEqual(len(jpeg0), 5000)
      self.assertLessEqual(len(jpeg0), 6000)

  def testSyntheticFasterAlgorithm(self):
    with self.cached_session(use_gpu=True) as sess:
      # Encode it, then decode it, then encode it
      image0 = constant_op.constant(simple_color_ramp())
      jpeg0 = image_ops.encode_jpeg(image0)
      image1 = image_ops.decode_jpeg(jpeg0, dct_method="INTEGER_FAST")
      image2 = image_ops.decode_jpeg(
          image_ops.encode_jpeg(image1), dct_method="INTEGER_FAST")
      jpeg0, image0, image1, image2 = self.evaluate(
          [jpeg0, image0, image1, image2])

      # The decoded-encoded image should be similar to the input, but
      # note this is worse than the slower algorithm because it is
      # less accurate.
      self.assertLess(self.averageError(image0, image1), 0.95)

      # Repeated compression / decompression will have a higher error
      # with a lossier algorithm.
      self.assertLess(self.averageError(image1, image2), 1.05)

      # Smooth ramps compress well (input size is 153600)
      self.assertGreaterEqual(len(jpeg0), 5000)
      self.assertLessEqual(len(jpeg0), 6000)

  def testDefaultDCTMethodIsIntegerFast(self):
    with self.cached_session(use_gpu=True) as sess:
      # Compare decoding with both dct_option=INTEGER_FAST and
      # default.  They should be the same.
      image0 = constant_op.constant(simple_color_ramp())
      jpeg0 = image_ops.encode_jpeg(image0)
      image1 = image_ops.decode_jpeg(jpeg0, dct_method="INTEGER_FAST")
      image2 = image_ops.decode_jpeg(jpeg0)
      image1, image2 = self.evaluate([image1, image2])

      # The images should be the same.
      self.assertAllClose(image1, image2)

  def testShape(self):
    # Shape function requires placeholders and a graph.
    with ops.Graph().as_default():
      with self.cached_session(use_gpu=True) as sess:
        jpeg = constant_op.constant("nonsense")
        for channels in 0, 1, 3:
          image = image_ops.decode_jpeg(jpeg, channels=channels)
          self.assertEqual(image.get_shape().as_list(),
                           [None, None, channels or None])

  def testExtractJpegShape(self):
    # Read a real jpeg and verify shape.
    path = ("tensorflow/core/lib/jpeg/testdata/"
            "jpeg_merge_test1.jpg")
    with self.cached_session(use_gpu=True):
      jpeg = io_ops.read_file(path)
      # Extract shape without decoding.
      image_shape = self.evaluate(image_ops.extract_jpeg_shape(jpeg))
      self.assertAllEqual(image_shape, [256, 128, 3])

  def testExtractJpegShapeforCmyk(self):
    # Read a cmyk jpeg image, and verify its shape.
    path = ("tensorflow/core/lib/jpeg/testdata/"
            "jpeg_merge_test1_cmyk.jpg")
    with self.cached_session(use_gpu=True):
      jpeg = io_ops.read_file(path)
      image_shape = self.evaluate(image_ops.extract_jpeg_shape(jpeg))
      # Cmyk jpeg image has 4 channels.
      self.assertAllEqual(image_shape, [256, 128, 4])

  def testRandomJpegQuality(self):
    # Previous implementation of random_jpeg_quality had a bug.
    # This unit test tests the fixed version, but due to forward compatibility
    # this test can only be done when fixed version is used.
    # Test jpeg quality dynamic randomization.
    with ops.Graph().as_default(), self.test_session():
      np.random.seed(7)
      path = ("tensorflow/core/lib/jpeg/testdata/medium.jpg")
      jpeg = io_ops.read_file(path)
      image = image_ops.decode_jpeg(jpeg)
      random_jpeg_image = image_ops.random_jpeg_quality(image, 40, 100)
      with self.cached_session(use_gpu=True) as sess:
        # Test randomization.
        random_jpeg_images = [sess.run(random_jpeg_image) for _ in range(5)]
        are_images_equal = []
        for i in range(1, len(random_jpeg_images)):
          # Most of them should be different if randomization is occurring
          # correctly.
          are_images_equal.append(
              np.array_equal(random_jpeg_images[0], random_jpeg_images[i]))
        self.assertFalse(all(are_images_equal))

  # TODO(b/162345082): stateless random op generates different random number
  # with xla_gpu. Update tests such that there is a single ground truth result
  # to test against.
  def testStatelessRandomJpegQuality(self):
    # Test deterministic randomness in jpeg quality by checking that the same
    # sequence of jpeg quality adjustments are returned each round given the
    # same seed.
    with test_util.use_gpu():
      path = ("tensorflow/core/lib/jpeg/testdata/medium.jpg")
      jpeg = io_ops.read_file(path)
      image = image_ops.decode_jpeg(jpeg)
      jpeg_quality = (40, 100)
      seeds_list = [(1, 2), (3, 4)]

      iterations = 2
      random_jpeg_images_all = [[] for _ in range(iterations)]
      for random_jpeg_images in random_jpeg_images_all:
        for seed in seeds_list:
          distorted_jpeg = image_ops.stateless_random_jpeg_quality(
              image, jpeg_quality[0], jpeg_quality[1], seed=seed)
          # Verify that the random jpeg image is different from the original
          # jpeg image.
          self.assertNotAllEqual(image, distorted_jpeg)
          random_jpeg_images.append(self.evaluate(distorted_jpeg))

      # Verify that the results are identical given the same seed.
      for i in range(1, iterations):
        self.assertAllEqual(random_jpeg_images_all[0],
                            random_jpeg_images_all[i])

  def testAdjustJpegQuality(self):
    # Test if image_ops.adjust_jpeg_quality works when jpeq quality
    # is an int (not tensor) for backward compatibility.
    with ops.Graph().as_default(), self.test_session():
      np.random.seed(7)
      jpeg_quality = np.random.randint(40, 100)
      path = ("tensorflow/core/lib/jpeg/testdata/medium.jpg")
      jpeg = io_ops.read_file(path)
      image = image_ops.decode_jpeg(jpeg)
      adjust_jpeg_quality_image = image_ops.adjust_jpeg_quality(
          image, jpeg_quality)
      with self.cached_session(use_gpu=True) as sess:
        sess.run(adjust_jpeg_quality_image)

  def testAdjustJpegQualityShape(self):
    with self.cached_session(use_gpu=True):
      image = constant_op.constant(
          np.arange(24, dtype=np.uint8).reshape([2, 4, 3]))
      adjusted_image = image_ops.adjust_jpeg_quality(image, 80)
      adjusted_image.shape.assert_is_compatible_with([None, None, 3])


class PngTest(test_util.TensorFlowTestCase):

  def testExisting(self):
    # Read some real PNGs, converting to different channel numbers
    prefix = "tensorflow/core/lib/png/testdata/"
    inputs = ((1, "lena_gray.png"), (4, "lena_rgba.png"),
              (3, "lena_palette.png"), (4, "lena_palette_trns.png"))
    for channels_in, filename in inputs:
      for channels in 0, 1, 3, 4:
        with self.cached_session(use_gpu=True) as sess:
          png0 = io_ops.read_file(prefix + filename)
          image0 = image_ops.decode_png(png0, channels=channels)
          png0, image0 = self.evaluate([png0, image0])
          self.assertEqual(image0.shape, (26, 51, channels or channels_in))
          if channels == channels_in:
            image1 = image_ops.decode_png(image_ops.encode_png(image0))
            self.assertAllEqual(image0, self.evaluate(image1))

  def testSynthetic(self):
    with self.cached_session(use_gpu=True) as sess:
      # Encode it, then decode it
      image0 = constant_op.constant(simple_color_ramp())
      png0 = image_ops.encode_png(image0, compression=7)
      image1 = image_ops.decode_png(png0)
      png0, image0, image1 = self.evaluate([png0, image0, image1])

      # PNG is lossless
      self.assertAllEqual(image0, image1)

      # Smooth ramps compress well, but not too well
      self.assertGreaterEqual(len(png0), 400)
      self.assertLessEqual(len(png0), 750)

  def testSyntheticUint16(self):
    with self.cached_session(use_gpu=True) as sess:
      # Encode it, then decode it
      image0 = constant_op.constant(simple_color_ramp(), dtype=dtypes.uint16)
      png0 = image_ops.encode_png(image0, compression=7)
      image1 = image_ops.decode_png(png0, dtype=dtypes.uint16)
      png0, image0, image1 = self.evaluate([png0, image0, image1])

      # PNG is lossless
      self.assertAllEqual(image0, image1)

      # Smooth ramps compress well, but not too well
      self.assertGreaterEqual(len(png0), 800)
      self.assertLessEqual(len(png0), 1500)

  def testSyntheticTwoChannel(self):
    with self.cached_session(use_gpu=True) as sess:
      # Strip the b channel from an rgb image to get a two-channel image.
      gray_alpha = simple_color_ramp()[:, :, 0:2]
      image0 = constant_op.constant(gray_alpha)
      png0 = image_ops.encode_png(image0, compression=7)
      image1 = image_ops.decode_png(png0)
      png0, image0, image1 = self.evaluate([png0, image0, image1])
      self.assertEqual(2, image0.shape[-1])
      self.assertAllEqual(image0, image1)

  def testSyntheticTwoChannelUint16(self):
    with self.cached_session(use_gpu=True) as sess:
      # Strip the b channel from an rgb image to get a two-channel image.
      gray_alpha = simple_color_ramp()[:, :, 0:2]
      image0 = constant_op.constant(gray_alpha, dtype=dtypes.uint16)
      png0 = image_ops.encode_png(image0, compression=7)
      image1 = image_ops.decode_png(png0, dtype=dtypes.uint16)
      png0, image0, image1 = self.evaluate([png0, image0, image1])
      self.assertEqual(2, image0.shape[-1])
      self.assertAllEqual(image0, image1)

  def testShape(self):
    # Shape function requires placeholders and a graph.
    with ops.Graph().as_default():
      with self.cached_session(use_gpu=True):
        png = constant_op.constant("nonsense")
        for channels in 0, 1, 3:
          image = image_ops.decode_png(png, channels=channels)
          self.assertEqual(image.get_shape().as_list(),
                           [None, None, channels or None])


class GifTest(test_util.TensorFlowTestCase):

  def _testValid(self, filename):
    # Read some real GIFs
    prefix = "tensorflow/core/lib/gif/testdata/"
    WIDTH = 20
    HEIGHT = 40
    STRIDE = 5
    shape = (12, HEIGHT, WIDTH, 3)

    with self.cached_session(use_gpu=True) as sess:
      gif0 = io_ops.read_file(prefix + filename)
      image0 = image_ops.decode_gif(gif0)
      gif0, image0 = self.evaluate([gif0, image0])

      self.assertEqual(image0.shape, shape)

      for frame_idx, frame in enumerate(image0):
        gt = np.zeros(shape[1:], dtype=np.uint8)
        start = frame_idx * STRIDE
        end = (frame_idx + 1) * STRIDE
        print(frame_idx)
        if end <= WIDTH:
          gt[:, start:end, :] = 255
        else:
          start -= WIDTH
          end -= WIDTH
          gt[start:end, :, :] = 255

        self.assertAllClose(frame, gt)

  def testValid(self):
    self._testValid("scan.gif")
    self._testValid("optimized.gif")

  def testShape(self):
    # Shape function requires placeholders and a graph.
    with ops.Graph().as_default():
      with self.cached_session(use_gpu=True) as sess:
        gif = constant_op.constant("nonsense")
        image = image_ops.decode_gif(gif)
        self.assertEqual(image.get_shape().as_list(), [None, None, None, 3])


class ConvertImageTest(test_util.TensorFlowTestCase):

  def _convert(self, original, original_dtype, output_dtype, expected):
    x_np = np.array(original, dtype=original_dtype.as_numpy_dtype())
    y_np = np.array(expected, dtype=output_dtype.as_numpy_dtype())

    with self.cached_session(use_gpu=True):
      image = constant_op.constant(x_np)
      y = image_ops.convert_image_dtype(image, output_dtype)
      self.assertTrue(y.dtype == output_dtype)
      self.assertAllClose(y, y_np, atol=1e-5)
      if output_dtype in [
          dtypes.float32, dtypes.float64, dtypes.int32, dtypes.int64
      ]:
        y_saturate = image_ops.convert_image_dtype(
            image, output_dtype, saturate=True)
        self.assertTrue(y_saturate.dtype == output_dtype)
        self.assertAllClose(y_saturate, y_np, atol=1e-5)

  def testNoConvert(self):
    # Tests with Tensor.op requires a graph.
    with ops.Graph().as_default():
      # Make sure converting to the same data type creates only an identity op
      with self.cached_session(use_gpu=True):
        image = constant_op.constant([1], dtype=dtypes.uint8)
        image_ops.convert_image_dtype(image, dtypes.uint8)
        y = image_ops.convert_image_dtype(image, dtypes.uint8)
        self.assertEqual(y.op.type, "Identity")
        self.assertEqual(y.op.inputs[0], image)

  def testConvertBetweenInteger(self):
    # Make sure converting to between integer types scales appropriately
    with self.cached_session(use_gpu=True):
      self._convert([0, 255], dtypes.uint8, dtypes.int16, [0, 255 * 128])
      self._convert([0, 32767], dtypes.int16, dtypes.uint8, [0, 255])
      self._convert([0, 2**32], dtypes.int64, dtypes.int32, [0, 1])
      self._convert([0, 1], dtypes.int32, dtypes.int64, [0, 2**32])

  def testConvertBetweenFloat(self):
    # Make sure converting to between float types does nothing interesting
    with self.cached_session(use_gpu=True):
      self._convert([-1.0, 0, 1.0, 200000], dtypes.float32, dtypes.float64,
                    [-1.0, 0, 1.0, 200000])
      self._convert([-1.0, 0, 1.0, 200000], dtypes.float64, dtypes.float32,
                    [-1.0, 0, 1.0, 200000])

  def testConvertBetweenIntegerAndFloat(self):
    # Make sure converting from and to a float type scales appropriately
    with self.cached_session(use_gpu=True):
      self._convert([0, 1, 255], dtypes.uint8, dtypes.float32,
                    [0, 1.0 / 255.0, 1])
      self._convert([0, 1.1 / 255.0, 1], dtypes.float32, dtypes.uint8,
                    [0, 1, 255])

  def testConvertBetweenInt16AndInt8(self):
    with self.cached_session(use_gpu=True):
      # uint8, uint16
      self._convert([0, 255 * 256], dtypes.uint16, dtypes.uint8, [0, 255])
      self._convert([0, 255], dtypes.uint8, dtypes.uint16, [0, 255 * 256])
      # int8, uint16
      self._convert([0, 127 * 2 * 256], dtypes.uint16, dtypes.int8, [0, 127])
      self._convert([0, 127], dtypes.int8, dtypes.uint16, [0, 127 * 2 * 256])
      # int16, uint16
      self._convert([0, 255 * 256], dtypes.uint16, dtypes.int16, [0, 255 * 128])
      self._convert([0, 255 * 128], dtypes.int16, dtypes.uint16, [0, 255 * 256])


class TotalVariationTest(test_util.TensorFlowTestCase):
  """Tests the function total_variation() in image_ops.

  We test a few small handmade examples, as well as
  some larger examples using an equivalent numpy
  implementation of the total_variation() function.

  We do NOT test for overflows and invalid / edge-case arguments.
  """

  def _test(self, x_np, y_np):
    """Test that the TensorFlow implementation of
    total_variation(x_np) calculates the values in y_np.

    Note that these may be float-numbers so we only test
    for approximate equality within some narrow error-bound.
    """

    # Create a TensorFlow session.
    with self.cached_session(use_gpu=True):
      # Add a constant to the TensorFlow graph that holds the input.
      x_tf = constant_op.constant(x_np, shape=x_np.shape)

      # Add ops for calculating the total variation using TensorFlow.
      y = image_ops.total_variation(images=x_tf)

      # Run the TensorFlow session to calculate the result.
      y_tf = self.evaluate(y)

      # Assert that the results are as expected within
      # some small error-bound in case they are float-values.
      self.assertAllClose(y_tf, y_np)

  def _total_variation_np(self, x_np):
    """Calculate the total variation of x_np using numpy.
    This implements the same function as TensorFlow but
    using numpy instead.

    Args:
        x_np: Numpy array with 3 or 4 dimensions.
    """

    dim = len(x_np.shape)

    if dim == 3:
      # Calculate differences for neighboring pixel-values using slices.
      dif1 = x_np[1:, :, :] - x_np[:-1, :, :]
      dif2 = x_np[:, 1:, :] - x_np[:, :-1, :]

      # Sum for all axis.
      sum_axis = None
    elif dim == 4:
      # Calculate differences for neighboring pixel-values using slices.
      dif1 = x_np[:, 1:, :, :] - x_np[:, :-1, :, :]
      dif2 = x_np[:, :, 1:, :] - x_np[:, :, :-1, :]

      # Only sum for the last 3 axis.
      sum_axis = (1, 2, 3)
    else:
      # This should not occur in this test-code.
      pass

    tot_var = np.sum(np.abs(dif1), axis=sum_axis) + \
              np.sum(np.abs(dif2), axis=sum_axis)

    return tot_var

  def _test_tensorflow_vs_numpy(self, x_np):
    """Test the TensorFlow implementation against a numpy implementation.

    Args:
        x_np: Numpy array with 3 or 4 dimensions.
    """

    # Calculate the y-values using the numpy implementation.
    y_np = self._total_variation_np(x_np)

    self._test(x_np, y_np)

  def _generateArray(self, shape):
    """Generate an array of the given shape for use in testing.
    The numbers are calculated as the cumulative sum, which
    causes the difference between neighboring numbers to vary."""

    # Flattened length of the array.
    flat_len = np.prod(shape)

    a = np.array(range(flat_len), dtype=int)
    a = np.cumsum(a)
    a = a.reshape(shape)

    return a

  # TODO(b/133851381): re-enable this test.
  def disabledtestTotalVariationNumpy(self):
    """Test the TensorFlow implementation against a numpy implementation.
    The two implementations are very similar so it is possible that both
    have the same bug, which would not be detected by this test. It is
    therefore necessary to test with manually crafted data as well."""

    # Generate a test-array.
    # This is an 'image' with 100x80 pixels and 3 color channels.
    a = self._generateArray(shape=(100, 80, 3))

    # Test the TensorFlow implementation vs. numpy implementation.
    # We use a numpy implementation to check the results that are
    # calculated using TensorFlow are correct.
    self._test_tensorflow_vs_numpy(a)
    self._test_tensorflow_vs_numpy(a + 1)
    self._test_tensorflow_vs_numpy(-a)
    self._test_tensorflow_vs_numpy(1.1 * a)

    # Expand to a 4-dim array.
    b = a[np.newaxis, :]

    # Combine several variations of the image into a single 4-dim array.
    multi = np.vstack((b, b + 1, -b, 1.1 * b))

    # Test that the TensorFlow function can also handle 4-dim arrays.
    self._test_tensorflow_vs_numpy(multi)

  def testTotalVariationHandmade(self):
    """Test the total variation for a few handmade examples."""

    # We create an image that is 2x2 pixels with 3 color channels.
    # The image is very small so we can check the result by hand.

    # Red color channel.
    # The following are the sum of absolute differences between the pixels.
    # sum row dif = (4-1) + (7-2) = 3 + 5 = 8
    # sum col dif = (2-1) + (7-4) = 1 + 3 = 4
    r = [[1, 2], [4, 7]]

    # Blue color channel.
    # sum row dif = 18 + 29 = 47
    # sum col dif = 7 + 18 = 25
    g = [[11, 18], [29, 47]]

    # Green color channel.
    # sum row dif = 120 + 193 = 313
    # sum col dif = 47 + 120 = 167
    b = [[73, 120], [193, 313]]

    # Combine the 3 color channels into a single 3-dim array.
    # The shape is (2, 2, 3) corresponding to (height, width and color).
    a = np.dstack((r, g, b))

    # Total variation for this image.
    # Sum of all pixel differences = 8 + 4 + 47 + 25 + 313 + 167 = 564
    tot_var = 564

    # Calculate the total variation using TensorFlow and assert it is correct.
    self._test(a, tot_var)

    # If we add 1 to all pixel-values then the total variation is unchanged.
    self._test(a + 1, tot_var)

    # If we negate all pixel-values then the total variation is unchanged.
    self._test(-a, tot_var)

    # Scale the pixel-values by a float. This scales the total variation as
    # well.
    b = 1.1 * a
    self._test(b, 1.1 * tot_var)

    # Scale by another float.
    c = 1.2 * a
    self._test(c, 1.2 * tot_var)

    # Combine these 3 images into a single array of shape (3, 2, 2, 3)
    # where the first dimension is for the image-number.
    multi = np.vstack((a[np.newaxis, :], b[np.newaxis, :], c[np.newaxis, :]))

    # Check that TensorFlow correctly calculates the total variation
    # for each image individually and returns the correct array.
    self._test(multi, tot_var * np.array([1.0, 1.1, 1.2]))


class FormatTest(test_util.TensorFlowTestCase):

  @test_util.run_deprecated_v1
  def testFormats(self):
    prefix = "tensorflow/core/lib"
    paths = ("png/testdata/lena_gray.png", "jpeg/testdata/jpeg_merge_test1.jpg",
             "gif/testdata/lena.gif")
    decoders = {
        "jpeg": functools.partial(image_ops.decode_jpeg, channels=3),
        "png": functools.partial(image_ops.decode_png, channels=3),
        "gif": lambda s: array_ops.squeeze(image_ops.decode_gif(s), axis=0),
    }
    with self.cached_session():
      for path in paths:
        contents = io_ops.read_file(os.path.join(prefix, path)).eval()
        images = {}
        for name, decode in decoders.items():
          image = decode(contents).eval()
          self.assertEqual(image.ndim, 3)
          for prev_name, prev in images.items():
            print("path %s, names %s %s, shapes %s %s" %
                  (path, name, prev_name, image.shape, prev.shape))
            self.assertAllEqual(image, prev)
          images[name] = image

  def testError(self):
    path = "tensorflow/core/lib/gif/testdata/scan.gif"
    with self.cached_session():
      for decode in image_ops.decode_jpeg, image_ops.decode_png:
        with self.assertRaisesOpError(r"Got 12 frames"):
          decode(io_ops.read_file(path)).eval()


class NonMaxSuppressionTest(test_util.TensorFlowTestCase):

  @test_util.run_deprecated_v1
  def NonMaxSuppressionTest(self):
    boxes_np = [[0, 0, 1, 1], [0, 0.1, 1, 1.1], [0, -0.1, 1, 0.9],
                [0, 10, 1, 11], [0, 10.1, 1, 11.1], [0, 100, 1, 101]]
    scores_np = [0.9, 0.75, 0.6, 0.95, 0.5, 0.3]
    max_output_size_np = 3
    iou_threshold_np = 0.5
    with self.cached_session():
      boxes = constant_op.constant(boxes_np)
      scores = constant_op.constant(scores_np)
      max_output_size = constant_op.constant(max_output_size_np)
      iou_threshold = constant_op.constant(iou_threshold_np)
      selected_indices = image_ops.non_max_suppression(
          boxes, scores, max_output_size, iou_threshold)
      self.assertAllClose(selected_indices, [3, 0, 5])

  @test_util.run_deprecated_v1
  def testInvalidShape(self):
    # The boxes should be 2D of shape [num_boxes, 4].
    with self.assertRaisesRegex(ValueError,
                                "Shape must be rank 2 but is rank 1"):
      boxes = constant_op.constant([0.0, 0.0, 1.0, 1.0])
      scores = constant_op.constant([0.9])
      image_ops.non_max_suppression(boxes, scores, 3, 0.5)

    with self.assertRaisesRegex(ValueError, "Dimension must be 4 but is 3"):
      boxes = constant_op.constant([[0.0, 0.0, 1.0]])
      scores = constant_op.constant([0.9])
      image_ops.non_max_suppression(boxes, scores, 3, 0.5)

    # The boxes is of shape [num_boxes, 4], and the scores is
    # of shape [num_boxes]. So an error will be thrown.
    with self.assertRaisesRegex(ValueError,
                                "Dimensions must be equal, but are 1 and 2"):
      boxes = constant_op.constant([[0.0, 0.0, 1.0, 1.0]])
      scores = constant_op.constant([0.9, 0.75])
      image_ops.non_max_suppression(boxes, scores, 3, 0.5)

    # The scores should be 1D of shape [num_boxes].
    with self.assertRaisesRegex(ValueError,
                                "Shape must be rank 1 but is rank 2"):
      boxes = constant_op.constant([[0.0, 0.0, 1.0, 1.0]])
      scores = constant_op.constant([[0.9]])
      image_ops.non_max_suppression(boxes, scores, 3, 0.5)

    # The max_output_size should be a scalar (0-D).
    with self.assertRaisesRegex(ValueError,
                                "Shape must be rank 0 but is rank 1"):
      boxes = constant_op.constant([[0.0, 0.0, 1.0, 1.0]])
      scores = constant_op.constant([0.9])
      image_ops.non_max_suppression(boxes, scores, [3], 0.5)

    # The iou_threshold should be a scalar (0-D).
    with self.assertRaisesRegex(ValueError,
                                "Shape must be rank 0 but is rank 2"):
      boxes = constant_op.constant([[0.0, 0.0, 1.0, 1.0]])
      scores = constant_op.constant([0.9])
      image_ops.non_max_suppression(boxes, scores, 3, [[0.5]])

  @test_util.run_deprecated_v1
  @test_util.xla_allow_fallback(
      "non_max_suppression with dynamic output shape unsupported.")
  def testDataTypes(self):
    # Test case for GitHub issue 20199.
    boxes_np = [[0, 0, 1, 1], [0, 0.1, 1, 1.1], [0, -0.1, 1, 0.9],
                [0, 10, 1, 11], [0, 10.1, 1, 11.1], [0, 100, 1, 101]]
    scores_np = [0.9, 0.75, 0.6, 0.95, 0.5, 0.3]
    max_output_size_np = 3
    iou_threshold_np = 0.5
    score_threshold_np = float("-inf")
    # Note: There are multiple versions of non_max_suppression v2, v3, v4.
    # gen_image_ops.non_max_suppression_v2:
    for dtype in [np.float16, np.float32]:
      with self.cached_session():
        boxes = constant_op.constant(boxes_np, dtype=dtype)
        scores = constant_op.constant(scores_np, dtype=dtype)
        max_output_size = constant_op.constant(max_output_size_np)
        iou_threshold = constant_op.constant(iou_threshold_np, dtype=dtype)
        selected_indices = gen_image_ops.non_max_suppression_v2(
            boxes, scores, max_output_size, iou_threshold).eval()
        self.assertAllClose(selected_indices, [3, 0, 5])
    # gen_image_ops.non_max_suppression_v3
    for dtype in [np.float16, np.float32]:
      with self.cached_session():
        boxes = constant_op.constant(boxes_np, dtype=dtype)
        scores = constant_op.constant(scores_np, dtype=dtype)
        max_output_size = constant_op.constant(max_output_size_np)
        iou_threshold = constant_op.constant(iou_threshold_np, dtype=dtype)
        score_threshold = constant_op.constant(score_threshold_np, dtype=dtype)
        selected_indices = gen_image_ops.non_max_suppression_v3(
            boxes, scores, max_output_size, iou_threshold, score_threshold)
        selected_indices = self.evaluate(selected_indices)
        self.assertAllClose(selected_indices, [3, 0, 5])
    # gen_image_ops.non_max_suppression_v4.
    for dtype in [np.float16, np.float32]:
      with self.cached_session():
        boxes = constant_op.constant(boxes_np, dtype=dtype)
        scores = constant_op.constant(scores_np, dtype=dtype)
        max_output_size = constant_op.constant(max_output_size_np)
        iou_threshold = constant_op.constant(iou_threshold_np, dtype=dtype)
        score_threshold = constant_op.constant(score_threshold_np, dtype=dtype)
        selected_indices, _ = gen_image_ops.non_max_suppression_v4(
            boxes, scores, max_output_size, iou_threshold, score_threshold)
        selected_indices = self.evaluate(selected_indices)
        self.assertAllClose(selected_indices, [3, 0, 5])
    # gen_image_ops.non_max_suppression_v5.
    soft_nms_sigma_np = float(0.0)
    for dtype in [np.float16, np.float32]:
      with self.cached_session():
        boxes = constant_op.constant(boxes_np, dtype=dtype)
        scores = constant_op.constant(scores_np, dtype=dtype)
        max_output_size = constant_op.constant(max_output_size_np)
        iou_threshold = constant_op.constant(iou_threshold_np, dtype=dtype)
        score_threshold = constant_op.constant(score_threshold_np, dtype=dtype)
        soft_nms_sigma = constant_op.constant(soft_nms_sigma_np, dtype=dtype)
        selected_indices, _, _ = gen_image_ops.non_max_suppression_v5(
            boxes, scores, max_output_size, iou_threshold, score_threshold,
            soft_nms_sigma)
        selected_indices = self.evaluate(selected_indices)
        self.assertAllClose(selected_indices, [3, 0, 5])


class NonMaxSuppressionWithScoresTest(test_util.TensorFlowTestCase):

  @test_util.run_deprecated_v1
  @test_util.xla_allow_fallback(
      "non_max_suppression with dynamic output shape unsupported.")
  def testSelectFromThreeClustersWithSoftNMS(self):
    boxes_np = [[0, 0, 1, 1], [0, 0.1, 1, 1.1], [0, -0.1, 1, 0.9],
                [0, 10, 1, 11], [0, 10.1, 1, 11.1], [0, 100, 1, 101]]
    scores_np = [0.9, 0.75, 0.6, 0.95, 0.5, 0.3]
    max_output_size_np = 6
    iou_threshold_np = 1.0
    score_threshold_np = 0.0
    soft_nms_sigma_np = 0.5
    boxes = constant_op.constant(boxes_np)
    scores = constant_op.constant(scores_np)
    max_output_size = constant_op.constant(max_output_size_np)
    iou_threshold = constant_op.constant(iou_threshold_np)
    score_threshold = constant_op.constant(score_threshold_np)
    soft_nms_sigma = constant_op.constant(soft_nms_sigma_np)
    selected_indices, selected_scores = \
        image_ops.non_max_suppression_with_scores(
            boxes,
            scores,
            max_output_size,
            iou_threshold,
            score_threshold,
            soft_nms_sigma)
    selected_indices, selected_scores = self.evaluate(
        [selected_indices, selected_scores])
    self.assertAllClose(selected_indices, [3, 0, 1, 5, 4, 2])
    self.assertAllClose(selected_scores,
                        [0.95, 0.9, 0.384, 0.3, 0.256, 0.197],
                        rtol=1e-2, atol=1e-2)


class NonMaxSuppressionPaddedTest(test_util.TensorFlowTestCase):

  @test_util.run_deprecated_v1
  @test_util.disable_xla(
      "b/141236442: "
      "non_max_suppression with dynamic output shape unsupported.")
  def testSelectFromThreeClusters(self):
    boxes_np = [[0, 0, 1, 1], [0, 0.1, 1, 1.1], [0, -0.1, 1, 0.9],
                [0, 10, 1, 11], [0, 10.1, 1, 11.1], [0, 100, 1, 101]]
    scores_np = [0.9, 0.75, 0.6, 0.95, 0.5, 0.3]
    max_output_size_np = 5
    iou_threshold_np = 0.5
    boxes = constant_op.constant(boxes_np)
    scores = constant_op.constant(scores_np)
    max_output_size = constant_op.constant(max_output_size_np)
    iou_threshold = constant_op.constant(iou_threshold_np)
    selected_indices_padded, num_valid_padded = \
        image_ops.non_max_suppression_padded(
            boxes,
            scores,
            max_output_size,
            iou_threshold,
            pad_to_max_output_size=True)
    selected_indices, num_valid = image_ops.non_max_suppression_padded(
        boxes,
        scores,
        max_output_size,
        iou_threshold,
        pad_to_max_output_size=False)
    # The output shape of the padded operation must be fully defined.
    self.assertEqual(selected_indices_padded.shape.is_fully_defined(), True)
    self.assertEqual(selected_indices.shape.is_fully_defined(), False)
    with self.cached_session():
      self.assertAllClose(selected_indices_padded, [3, 0, 5, 0, 0])
      self.assertEqual(num_valid_padded.eval(), 3)
      self.assertAllClose(selected_indices, [3, 0, 5])
      self.assertEqual(num_valid.eval(), 3)

  @test_util.run_deprecated_v1
  @test_util.xla_allow_fallback(
      "non_max_suppression with dynamic output shape unsupported.")
  def testSelectFromContinuousOverLap(self):
    boxes_np = [[0, 0, 1, 1], [0, 0.2, 1, 1.2], [0, 0.4, 1, 1.4],
                [0, 0.6, 1, 1.6], [0, 0.8, 1, 1.8], [0, 2, 1, 2]]
    scores_np = [0.9, 0.75, 0.6, 0.5, 0.4, 0.3]
    max_output_size_np = 3
    iou_threshold_np = 0.5
    score_threshold_np = 0.1
    boxes = constant_op.constant(boxes_np)
    scores = constant_op.constant(scores_np)
    max_output_size = constant_op.constant(max_output_size_np)
    iou_threshold = constant_op.constant(iou_threshold_np)
    score_threshold = constant_op.constant(score_threshold_np)
    selected_indices, num_valid = image_ops.non_max_suppression_padded(
        boxes,
        scores,
        max_output_size,
        iou_threshold,
        score_threshold)
    # The output shape of the padded operation must be fully defined.
    self.assertEqual(selected_indices.shape.is_fully_defined(), False)
    with self.cached_session():
      self.assertAllClose(selected_indices, [0, 2, 4])
      self.assertEqual(num_valid.eval(), 3)


class NonMaxSuppressionWithOverlapsTest(test_util.TensorFlowTestCase):

  @test_util.run_deprecated_v1
  def testSelectOneFromThree(self):
    overlaps_np = [
        [1.0, 0.7, 0.2],
        [0.7, 1.0, 0.0],
        [0.2, 0.0, 1.0],
    ]
    scores_np = [0.7, 0.9, 0.1]
    max_output_size_np = 3

    overlaps = constant_op.constant(overlaps_np)
    scores = constant_op.constant(scores_np)
    max_output_size = constant_op.constant(max_output_size_np)
    overlap_threshold = 0.6
    score_threshold = 0.4

    selected_indices = image_ops.non_max_suppression_with_overlaps(
        overlaps, scores, max_output_size, overlap_threshold, score_threshold)

    with self.cached_session():
      self.assertAllClose(selected_indices, [1])


class VerifyCompatibleImageShapesTest(test_util.TensorFlowTestCase):
  """Tests utility function used by ssim() and psnr()."""

  @test_util.run_deprecated_v1
  def testWrongDims(self):
    img = array_ops.placeholder(dtype=dtypes.float32)
    img_np = np.array((2, 2))

    with self.cached_session(use_gpu=True) as sess:
      _, _, checks = image_ops_impl._verify_compatible_image_shapes(img, img)
      with self.assertRaises(errors.InvalidArgumentError):
        sess.run(checks, {img: img_np})

  @test_util.run_deprecated_v1
  def testShapeMismatch(self):
    img1 = array_ops.placeholder(dtype=dtypes.float32)
    img2 = array_ops.placeholder(dtype=dtypes.float32)

    img1_np = np.array([1, 2, 2, 1])
    img2_np = np.array([1, 3, 3, 1])

    with self.cached_session(use_gpu=True) as sess:
      _, _, checks = image_ops_impl._verify_compatible_image_shapes(img1, img2)
      with self.assertRaises(errors.InvalidArgumentError):
        sess.run(checks, {img1: img1_np, img2: img2_np})


class PSNRTest(test_util.TensorFlowTestCase):
  """Tests for PSNR."""

  def _LoadTestImage(self, sess, filename):
    content = io_ops.read_file(os.path.join(
        "tensorflow/core/lib/psnr/testdata", filename))
    im = image_ops.decode_jpeg(content, dct_method="INTEGER_ACCURATE")
    im = image_ops.convert_image_dtype(im, dtypes.float32)
    im, = self.evaluate([im])
    return np.expand_dims(im, axis=0)

  def _LoadTestImages(self):
    with self.cached_session(use_gpu=True) as sess:
      q20 = self._LoadTestImage(sess, "cat_q20.jpg")
      q72 = self._LoadTestImage(sess, "cat_q72.jpg")
      q95 = self._LoadTestImage(sess, "cat_q95.jpg")
      return q20, q72, q95

  def _PSNR_NumPy(self, orig, target, max_value):
    """Numpy implementation of PSNR."""
    mse = ((orig - target) ** 2).mean(axis=(-3, -2, -1))
    return 20 * np.log10(max_value) - 10 * np.log10(mse)

  def _RandomImage(self, shape, max_val):
    """Returns an image or image batch with given shape."""
    return np.random.rand(*shape).astype(np.float32) * max_val

  @test_util.run_deprecated_v1
  def testPSNRSingleImage(self):
    image1 = self._RandomImage((8, 8, 1), 1)
    image2 = self._RandomImage((8, 8, 1), 1)
    psnr = self._PSNR_NumPy(image1, image2, 1)

    with self.cached_session(use_gpu=True):
      tf_image1 = constant_op.constant(image1, shape=image1.shape,
                                       dtype=dtypes.float32)
      tf_image2 = constant_op.constant(image2, shape=image2.shape,
                                       dtype=dtypes.float32)
      tf_psnr = image_ops.psnr(tf_image1, tf_image2, 1.0, "psnr").eval()
      self.assertAllClose(psnr, tf_psnr, atol=0.001)

  @test_util.run_deprecated_v1
  def testPSNRMultiImage(self):
    image1 = self._RandomImage((10, 8, 8, 1), 1)
    image2 = self._RandomImage((10, 8, 8, 1), 1)
    psnr = self._PSNR_NumPy(image1, image2, 1)

    with self.cached_session(use_gpu=True):
      tf_image1 = constant_op.constant(image1, shape=image1.shape,
                                       dtype=dtypes.float32)
      tf_image2 = constant_op.constant(image2, shape=image2.shape,
                                       dtype=dtypes.float32)
      tf_psnr = image_ops.psnr(tf_image1, tf_image2, 1, "psnr").eval()
      self.assertAllClose(psnr, tf_psnr, atol=0.001)

  @test_util.run_deprecated_v1
  def testGoldenPSNR(self):
    q20, q72, q95 = self._LoadTestImages()

    # Verify NumPy implementation first.
    # Golden values are generated using GNU Octave's psnr() function.
    psnr1 = self._PSNR_NumPy(q20, q72, 1)
    self.assertNear(30.321, psnr1, 0.001, msg="q20.dtype=" + str(q20.dtype))
    psnr2 = self._PSNR_NumPy(q20, q95, 1)
    self.assertNear(29.994, psnr2, 0.001)
    psnr3 = self._PSNR_NumPy(q72, q95, 1)
    self.assertNear(35.302, psnr3, 0.001)

    # Test TensorFlow implementation.
    with self.cached_session(use_gpu=True):
      tf_q20 = constant_op.constant(q20, shape=q20.shape, dtype=dtypes.float32)
      tf_q72 = constant_op.constant(q72, shape=q72.shape, dtype=dtypes.float32)
      tf_q95 = constant_op.constant(q95, shape=q95.shape, dtype=dtypes.float32)
      tf_psnr1 = image_ops.psnr(tf_q20, tf_q72, 1, "psnr1").eval()
      tf_psnr2 = image_ops.psnr(tf_q20, tf_q95, 1, "psnr2").eval()
      tf_psnr3 = image_ops.psnr(tf_q72, tf_q95, 1, "psnr3").eval()
      self.assertAllClose(psnr1, tf_psnr1, atol=0.001)
      self.assertAllClose(psnr2, tf_psnr2, atol=0.001)
      self.assertAllClose(psnr3, tf_psnr3, atol=0.001)

  @test_util.run_deprecated_v1
  def testInfinity(self):
    q20, _, _ = self._LoadTestImages()
    psnr = self._PSNR_NumPy(q20, q20, 1)
    with self.cached_session(use_gpu=True):
      tf_q20 = constant_op.constant(q20, shape=q20.shape, dtype=dtypes.float32)
      tf_psnr = image_ops.psnr(tf_q20, tf_q20, 1, "psnr").eval()
      self.assertAllClose(psnr, tf_psnr, atol=0.001)

  @test_util.run_deprecated_v1
  def testInt(self):
    img1 = self._RandomImage((10, 8, 8, 1), 255)
    img2 = self._RandomImage((10, 8, 8, 1), 255)
    img1 = constant_op.constant(img1, dtypes.uint8)
    img2 = constant_op.constant(img2, dtypes.uint8)
    psnr_uint8 = image_ops.psnr(img1, img2, 255)
    img1 = image_ops.convert_image_dtype(img1, dtypes.float32)
    img2 = image_ops.convert_image_dtype(img2, dtypes.float32)
    psnr_float32 = image_ops.psnr(img1, img2, 1.0)
    with self.cached_session(use_gpu=True):
      self.assertAllClose(
          psnr_uint8.eval(), self.evaluate(psnr_float32), atol=0.001)


class SSIMTest(test_util.TensorFlowTestCase):
  """Tests for SSIM."""

  _filenames = ["checkerboard1.png",
                "checkerboard2.png",
                "checkerboard3.png",]

  _ssim = np.asarray([[1.000000, 0.230880, 0.231153],
                      [0.230880, 1.000000, 0.996828],
                      [0.231153, 0.996828, 1.000000]])

  def _LoadTestImage(self, sess, filename):
    content = io_ops.read_file(os.path.join(
        "tensorflow/core/lib/ssim/testdata", filename))
    im = image_ops.decode_png(content)
    im = image_ops.convert_image_dtype(im, dtypes.float32)
    im, = self.evaluate([im])
    return np.expand_dims(im, axis=0)

  def _LoadTestImages(self):
    with self.cached_session(use_gpu=True) as sess:
      return [self._LoadTestImage(sess, f) for f in self._filenames]

  def _RandomImage(self, shape, max_val):
    """Returns an image or image batch with given shape."""
    return np.random.rand(*shape).astype(np.float32) * max_val

  @test_util.run_deprecated_v1
  def testAgainstMatlab(self):
    """Tests against values produced by Matlab."""
    img = self._LoadTestImages()
    expected = self._ssim[np.triu_indices(3)]

    ph = [array_ops.placeholder(dtype=dtypes.float32) for _ in range(2)]
    ssim = image_ops.ssim(
        *ph, max_val=1.0, filter_size=11, filter_sigma=1.5, k1=0.01, k2=0.03)
    with self.cached_session(use_gpu=True):
      scores = [ssim.eval(dict(zip(ph, t)))
                for t in itertools.combinations_with_replacement(img, 2)]
    self.assertAllClose(expected, np.squeeze(scores), atol=1e-4)

  def testBatch(self):
    img = self._LoadTestImages()
    expected = self._ssim[np.triu_indices(3, k=1)]

    img1, img2 = zip(*itertools.combinations(img, 2))
    img1 = np.concatenate(img1)
    img2 = np.concatenate(img2)

    ssim = image_ops.ssim(
        constant_op.constant(img1),
        constant_op.constant(img2),
        1.0,
        filter_size=11,
        filter_sigma=1.5,
        k1=0.01,
        k2=0.03)
    with self.cached_session(use_gpu=True):
      self.assertAllClose(expected, self.evaluate(ssim), atol=1e-4)

  def testBatchNumpyInputs(self):
    img = self._LoadTestImages()
    expected = self._ssim[np.triu_indices(3, k=1)]

    img1, img2 = zip(*itertools.combinations(img, 2))
    img1 = np.concatenate(img1)
    img2 = np.concatenate(img2)

    with self.cached_session(use_gpu=True):
      img1 = self.evaluate(constant_op.constant(img1))
      img2 = self.evaluate(constant_op.constant(img2))

    ssim = image_ops.ssim(
        img1,
        img2,
        1.0,
        filter_size=11,
        filter_sigma=1.5,
        k1=0.01,
        k2=0.03)
    with self.cached_session(use_gpu=True):
      self.assertAllClose(expected, self.evaluate(ssim), atol=1e-4)

  def testBroadcast(self):
    img = self._LoadTestImages()[:2]
    expected = self._ssim[:2, :2]

    img = constant_op.constant(np.concatenate(img))
    img1 = array_ops.expand_dims(img, axis=0)  # batch dims: 1, 2.
    img2 = array_ops.expand_dims(img, axis=1)  # batch dims: 2, 1.

    ssim = image_ops.ssim(
        img1, img2, 1.0, filter_size=11, filter_sigma=1.5, k1=0.01, k2=0.03)
    with self.cached_session(use_gpu=True):
      self.assertAllClose(expected, self.evaluate(ssim), atol=1e-4)

  @test_util.run_deprecated_v1
  def testNegative(self):
    """Tests against negative SSIM index."""
    step = np.expand_dims(np.arange(0, 256, 16, dtype=np.uint8), axis=0)
    img1 = np.tile(step, (16, 1))
    img2 = np.fliplr(img1)

    img1 = img1.reshape((1, 16, 16, 1))
    img2 = img2.reshape((1, 16, 16, 1))

    ssim = image_ops.ssim(
        constant_op.constant(img1),
        constant_op.constant(img2),
        255,
        filter_size=11,
        filter_sigma=1.5,
        k1=0.01,
        k2=0.03)
    with self.cached_session(use_gpu=True):
      self.assertLess(ssim.eval(), 0)

  @test_util.run_deprecated_v1
  def testInt(self):
    img1 = self._RandomImage((1, 16, 16, 3), 255)
    img2 = self._RandomImage((1, 16, 16, 3), 255)
    img1 = constant_op.constant(img1, dtypes.uint8)
    img2 = constant_op.constant(img2, dtypes.uint8)
    ssim_uint8 = image_ops.ssim(
        img1, img2, 255, filter_size=11, filter_sigma=1.5, k1=0.01, k2=0.03)
    img1 = image_ops.convert_image_dtype(img1, dtypes.float32)
    img2 = image_ops.convert_image_dtype(img2, dtypes.float32)
    ssim_float32 = image_ops.ssim(
        img1, img2, 1.0, filter_size=11, filter_sigma=1.5, k1=0.01, k2=0.03)
    with self.cached_session(use_gpu=True):
      self.assertAllClose(
          ssim_uint8.eval(), self.evaluate(ssim_float32), atol=0.001)


class MultiscaleSSIMTest(test_util.TensorFlowTestCase):
  """Tests for MS-SSIM."""

  _filenames = ["checkerboard1.png",
                "checkerboard2.png",
                "checkerboard3.png",]

  _msssim = np.asarray([[1.000000, 0.091016, 0.091025],
                        [0.091016, 1.000000, 0.999567],
                        [0.091025, 0.999567, 1.000000]])

  def _LoadTestImage(self, sess, filename):
    content = io_ops.read_file(os.path.join(
        "tensorflow/core/lib/ssim/testdata", filename))
    im = image_ops.decode_png(content)
    im = image_ops.convert_image_dtype(im, dtypes.float32)
    im, = self.evaluate([im])
    return np.expand_dims(im, axis=0)

  def _LoadTestImages(self):
    with self.cached_session(use_gpu=True) as sess:
      return [self._LoadTestImage(sess, f) for f in self._filenames]

  def _RandomImage(self, shape, max_val):
    """Returns an image or image batch with given shape."""
    return np.random.rand(*shape).astype(np.float32) * max_val

  @test_util.run_deprecated_v1
  def testAgainstMatlab(self):
    """Tests against MS-SSIM computed with Matlab implementation.

    For color images, MS-SSIM scores are averaged over color channels.
    """
    img = self._LoadTestImages()
    expected = self._msssim[np.triu_indices(3)]

    ph = [array_ops.placeholder(dtype=dtypes.float32) for _ in range(2)]
    msssim = image_ops.ssim_multiscale(
        *ph, max_val=1.0, filter_size=11, filter_sigma=1.5, k1=0.01, k2=0.03)
    with self.cached_session(use_gpu=True):
      scores = [msssim.eval(dict(zip(ph, t)))
                for t in itertools.combinations_with_replacement(img, 2)]

    self.assertAllClose(expected, np.squeeze(scores), atol=1e-4)

  @test_util.run_deprecated_v1
  def testUnweightedIsDifferentiable(self):
    img = self._LoadTestImages()
    ph = [array_ops.placeholder(dtype=dtypes.float32) for _ in range(2)]
    scalar = constant_op.constant(1.0, dtype=dtypes.float32)
    scaled_ph = [x * scalar for x in ph]
    msssim = image_ops.ssim_multiscale(
        *scaled_ph,
        max_val=1.0,
        power_factors=(1, 1, 1, 1, 1),
        filter_size=11,
        filter_sigma=1.5,
        k1=0.01,
        k2=0.03)
    grads = gradients.gradients(msssim, scalar)
    with self.cached_session(use_gpu=True) as sess:
      np_grads = sess.run(grads, feed_dict={ph[0]: img[0], ph[1]: img[1]})
    self.assertTrue(np.isfinite(np_grads).all())

  def testBatch(self):
    """Tests MS-SSIM computed in batch."""
    img = self._LoadTestImages()
    expected = self._msssim[np.triu_indices(3, k=1)]

    img1, img2 = zip(*itertools.combinations(img, 2))
    img1 = np.concatenate(img1)
    img2 = np.concatenate(img2)

    msssim = image_ops.ssim_multiscale(
        constant_op.constant(img1),
        constant_op.constant(img2),
        1.0,
        filter_size=11,
        filter_sigma=1.5,
        k1=0.01,
        k2=0.03)
    with self.cached_session(use_gpu=True):
      self.assertAllClose(expected, self.evaluate(msssim), 1e-4)

  def testBroadcast(self):
    """Tests MS-SSIM broadcasting."""
    img = self._LoadTestImages()[:2]
    expected = self._msssim[:2, :2]

    img = constant_op.constant(np.concatenate(img))
    img1 = array_ops.expand_dims(img, axis=0)  # batch dims: 1, 2.
    img2 = array_ops.expand_dims(img, axis=1)  # batch dims: 2, 1.

    score_tensor = image_ops.ssim_multiscale(
        img1, img2, 1.0, filter_size=11, filter_sigma=1.5, k1=0.01, k2=0.03)
    with self.cached_session(use_gpu=True):
      self.assertAllClose(expected, self.evaluate(score_tensor), 1e-4)

  def testRange(self):
    """Tests against low MS-SSIM score.

    MS-SSIM is a geometric mean of SSIM and CS scores of various scales.
    If any of the value is negative so that the geometric mean is not
    well-defined, then treat the MS-SSIM score as zero.
    """
    with self.cached_session(use_gpu=True) as sess:
      img1 = self._LoadTestImage(sess, "checkerboard1.png")
      img2 = self._LoadTestImage(sess, "checkerboard3.png")
      images = [img1, img2, np.zeros_like(img1),
                np.full_like(img1, fill_value=255)]

      images = [ops.convert_to_tensor(x, dtype=dtypes.float32) for x in images]
      msssim_ops = [
          image_ops.ssim_multiscale(
              x, y, 1.0, filter_size=11, filter_sigma=1.5, k1=0.01, k2=0.03)
          for x, y in itertools.combinations(images, 2)
      ]
      msssim = self.evaluate(msssim_ops)
      msssim = np.squeeze(msssim)

    self.assertTrue(np.all(msssim >= 0.0))
    self.assertTrue(np.all(msssim <= 1.0))

  @test_util.run_deprecated_v1
  def testInt(self):
    img1 = self._RandomImage((1, 180, 240, 3), 255)
    img2 = self._RandomImage((1, 180, 240, 3), 255)
    img1 = constant_op.constant(img1, dtypes.uint8)
    img2 = constant_op.constant(img2, dtypes.uint8)
    ssim_uint8 = image_ops.ssim_multiscale(
        img1, img2, 255, filter_size=11, filter_sigma=1.5, k1=0.01, k2=0.03)
    img1 = image_ops.convert_image_dtype(img1, dtypes.float32)
    img2 = image_ops.convert_image_dtype(img2, dtypes.float32)
    ssim_float32 = image_ops.ssim_multiscale(
        img1, img2, 1.0, filter_size=11, filter_sigma=1.5, k1=0.01, k2=0.03)
    with self.cached_session(use_gpu=True):
      self.assertAllClose(
          ssim_uint8.eval(), self.evaluate(ssim_float32), atol=0.001)

  def testNumpyInput(self):
    """Test case for GitHub issue 28241."""
    image = np.random.random([512, 512, 1])
    score_tensor = image_ops.ssim_multiscale(image, image, max_val=1.0)
    with self.cached_session(use_gpu=True):
      _ = self.evaluate(score_tensor)


class ImageGradientsTest(test_util.TensorFlowTestCase):

  def testImageGradients(self):
    shape = [1, 2, 4, 1]
    img = constant_op.constant([[1, 3, 4, 2], [8, 7, 5, 6]])
    img = array_ops.reshape(img, shape)

    expected_dy = np.reshape([[7, 4, 1, 4], [0, 0, 0, 0]], shape)
    expected_dx = np.reshape([[2, 1, -2, 0], [-1, -2, 1, 0]], shape)

    dy, dx = image_ops.image_gradients(img)
    with self.cached_session():
      actual_dy = self.evaluate(dy)
      actual_dx = self.evaluate(dx)
      self.assertAllClose(expected_dy, actual_dy)
      self.assertAllClose(expected_dx, actual_dx)

  def testImageGradientsMultiChannelBatch(self):
    batch = [[[[1, 2], [2, 5], [3, 3]],
              [[8, 4], [5, 1], [9, 8]]],
             [[[5, 3], [7, 9], [1, 6]],
              [[1, 2], [6, 3], [6, 3]]]]

    expected_dy = [[[[7, 2], [3, -4], [6, 5]],
                    [[0, 0], [0, 0], [0, 0]]],
                   [[[-4, -1], [-1, -6], [5, -3]],
                    [[0, 0], [0, 0], [0, 0]]]]

    expected_dx = [[[[1, 3], [1, -2], [0, 0]],
                    [[-3, -3], [4, 7], [0, 0]]],
                   [[[2, 6], [-6, -3], [0, 0]],
                    [[5, 1], [0, 0], [0, 0]]]]

    batch = constant_op.constant(batch)
    assert batch.get_shape().as_list() == [2, 2, 3, 2]
    dy, dx = image_ops.image_gradients(batch)
    with self.cached_session(use_gpu=True):
      actual_dy = self.evaluate(dy)
      actual_dx = self.evaluate(dx)
      self.assertAllClose(expected_dy, actual_dy)
      self.assertAllClose(expected_dx, actual_dx)

  def testImageGradientsBadShape(self):
    # [2 x 4] image but missing batch and depth dimensions.
    img = constant_op.constant([[1, 3, 4, 2], [8, 7, 5, 6]])
    with self.assertRaises(ValueError):
      image_ops.image_gradients(img)


class SobelEdgesTest(test_util.TensorFlowTestCase):

  def disabled_testSobelEdges1x2x3x1(self):
    img = constant_op.constant([[1, 3, 6], [4, 1, 5]],
                               dtype=dtypes.float32, shape=[1, 2, 3, 1])
    expected = np.reshape([[[0, 0], [0, 12], [0, 0]],
                           [[0, 0], [0, 12], [0, 0]]], [1, 2, 3, 1, 2])
    sobel = image_ops.sobel_edges(img)
    with self.cached_session(use_gpu=True):
      actual_sobel = self.evaluate(sobel)
      self.assertAllClose(expected, actual_sobel)

  def testSobelEdges5x3x4x2(self):
    batch_size = 5
    plane = np.reshape([[1, 3, 6, 2], [4, 1, 5, 7], [2, 5, 1, 4]],
                       [1, 3, 4, 1])
    two_channel = np.concatenate([plane, plane], axis=3)
    batch = np.concatenate([two_channel] * batch_size, axis=0)
    img = constant_op.constant(batch, dtype=dtypes.float32,
                               shape=[batch_size, 3, 4, 2])

    expected_plane = np.reshape([[[0, 0], [0, 12], [0, 10], [0, 0]],
                                 [[6, 0], [0, 6], [-6, 10], [-6, 0]],
                                 [[0, 0], [0, 0], [0, 10], [0, 0]]],
                                [1, 3, 4, 1, 2])
    expected_two_channel = np.concatenate(
        [expected_plane, expected_plane], axis=3)
    expected_batch = np.concatenate([expected_two_channel] * batch_size, axis=0)

    sobel = image_ops.sobel_edges(img)
    with self.cached_session(use_gpu=True):
      actual_sobel = self.evaluate(sobel)
      self.assertAllClose(expected_batch, actual_sobel)


@test_util.run_all_in_graph_and_eager_modes
class DecodeImageTest(test_util.TensorFlowTestCase, parameterized.TestCase):

  _FORWARD_COMPATIBILITY_HORIZONS = [
      (2020, 1, 1),
      (2020, 7, 14),
      (2525, 1, 1),  # future behavior
  ]

  def testBmpChannels(self):
    for horizon in self._FORWARD_COMPATIBILITY_HORIZONS:
      with compat.forward_compatibility_horizon(*horizon):
        with test_util.use_gpu():
          base = "tensorflow/core/lib/bmp/testdata"
          # `rgba_transparent.bmp` has 4 channels with transparent pixels.
          # Test consistency between `decode_image` and `decode_bmp` functions.
          bmp0 = io_ops.read_file(os.path.join(base, "rgba_small.bmp"))
          image0 = image_ops.decode_image(bmp0, channels=4)
          image1 = image_ops.decode_bmp(bmp0, channels=4)
          image0, image1 = self.evaluate([image0, image1])
          self.assertAllEqual(image0, image1)

          # Test that 3 channels is returned with user request of `channels=3`
          # even though image has 4 channels.
          # Note that this operation simply drops 4th channel information. This
          # is the same behavior as `decode_png`.
          # e.g. pixel values [25, 25, 25, 100] becomes [25, 25, 25].
          bmp1 = io_ops.read_file(os.path.join(base, "rgb_small.bmp"))
          image2 = image_ops.decode_bmp(bmp0, channels=3)
          image3 = image_ops.decode_bmp(bmp1)
          image2, image3 = self.evaluate([image2, image3])
          self.assertAllEqual(image2, image3)

          # Test that 4 channels is returned with user request of `channels=4`
          # even though image has 3 channels. Alpha channel should be set to
          # UINT8_MAX.
          bmp3 = io_ops.read_file(os.path.join(base, "rgb_small_255.bmp"))
          bmp4 = io_ops.read_file(os.path.join(base, "rgba_small_255.bmp"))
          image4 = image_ops.decode_bmp(bmp3, channels=4)
          image5 = image_ops.decode_bmp(bmp4)
          image4, image5 = self.evaluate([image4, image5])
          self.assertAllEqual(image4, image5)

          # Test that 3 channels is returned with user request of `channels=3`
          # even though image has 1 channel (grayscale).
          bmp6 = io_ops.read_file(os.path.join(base, "grayscale_small.bmp"))
          bmp7 = io_ops.read_file(
              os.path.join(base, "grayscale_small_3channels.bmp"))
          image6 = image_ops.decode_bmp(bmp6, channels=3)
          image7 = image_ops.decode_bmp(bmp7)
          image6, image7 = self.evaluate([image6, image7])
          self.assertAllEqual(image6, image7)

          # Test that 4 channels is returned with user request of `channels=4`
          # even though image has 1 channel (grayscale). Alpha channel should be
          # set to UINT8_MAX.
          bmp9 = io_ops.read_file(
              os.path.join(base, "grayscale_small_4channels.bmp"))
          image8 = image_ops.decode_bmp(bmp6, channels=4)
          image9 = image_ops.decode_bmp(bmp9)
          image8, image9 = self.evaluate([image8, image9])
          self.assertAllEqual(image8, image9)

  def testJpegUint16(self):
    for horizon in self._FORWARD_COMPATIBILITY_HORIZONS:
      with compat.forward_compatibility_horizon(*horizon):
        with self.cached_session(use_gpu=True) as sess:
          base = "tensorflow/core/lib/jpeg/testdata"
          jpeg0 = io_ops.read_file(os.path.join(base, "jpeg_merge_test1.jpg"))
          image0 = image_ops.decode_image(jpeg0, dtype=dtypes.uint16)
          image1 = image_ops.convert_image_dtype(image_ops.decode_jpeg(jpeg0),
                                                 dtypes.uint16)
          image0, image1 = self.evaluate([image0, image1])
          self.assertAllEqual(image0, image1)

  def testPngUint16(self):
    for horizon in self._FORWARD_COMPATIBILITY_HORIZONS:
      with compat.forward_compatibility_horizon(*horizon):
        with self.cached_session(use_gpu=True) as sess:
          base = "tensorflow/core/lib/png/testdata"
          png0 = io_ops.read_file(os.path.join(base, "lena_rgba.png"))
          image0 = image_ops.decode_image(png0, dtype=dtypes.uint16)
          image1 = image_ops.convert_image_dtype(
              image_ops.decode_png(png0, dtype=dtypes.uint16), dtypes.uint16)
          image0, image1 = self.evaluate([image0, image1])
          self.assertAllEqual(image0, image1)

          # NumPy conversions should happen before
          x = np.random.randint(256, size=(4, 4, 3), dtype=np.uint16)
          x_str = image_ops_impl.encode_png(x)
          x_dec = image_ops_impl.decode_image(
              x_str, channels=3, dtype=dtypes.uint16)
          self.assertAllEqual(x, x_dec)

  def testGifUint16(self):
    for horizon in self._FORWARD_COMPATIBILITY_HORIZONS:
      with compat.forward_compatibility_horizon(*horizon):
        with self.cached_session(use_gpu=True) as sess:
          base = "tensorflow/core/lib/gif/testdata"
          gif0 = io_ops.read_file(os.path.join(base, "scan.gif"))
          image0 = image_ops.decode_image(gif0, dtype=dtypes.uint16)
          image1 = image_ops.convert_image_dtype(image_ops.decode_gif(gif0),
                                                 dtypes.uint16)
          image0, image1 = self.evaluate([image0, image1])
          self.assertAllEqual(image0, image1)

  def testBmpUint16(self):
    for horizon in self._FORWARD_COMPATIBILITY_HORIZONS:
      with compat.forward_compatibility_horizon(*horizon):
        with self.cached_session(use_gpu=True) as sess:
          base = "tensorflow/core/lib/bmp/testdata"
          bmp0 = io_ops.read_file(os.path.join(base, "lena.bmp"))
          image0 = image_ops.decode_image(bmp0, dtype=dtypes.uint16)
          image1 = image_ops.convert_image_dtype(image_ops.decode_bmp(bmp0),
                                                 dtypes.uint16)
          image0, image1 = self.evaluate([image0, image1])
          self.assertAllEqual(image0, image1)

  def testJpegFloat32(self):
    for horizon in self._FORWARD_COMPATIBILITY_HORIZONS:
      with compat.forward_compatibility_horizon(*horizon):
        with self.cached_session(use_gpu=True) as sess:
          base = "tensorflow/core/lib/jpeg/testdata"
          jpeg0 = io_ops.read_file(os.path.join(base, "jpeg_merge_test1.jpg"))
          image0 = image_ops.decode_image(jpeg0, dtype=dtypes.float32)
          image1 = image_ops.convert_image_dtype(image_ops.decode_jpeg(jpeg0),
                                                 dtypes.float32)
          image0, image1 = self.evaluate([image0, image1])
          self.assertAllEqual(image0, image1)

  def testPngFloat32(self):
    for horizon in self._FORWARD_COMPATIBILITY_HORIZONS:
      with compat.forward_compatibility_horizon(*horizon):
        with self.cached_session(use_gpu=True) as sess:
          base = "tensorflow/core/lib/png/testdata"
          png0 = io_ops.read_file(os.path.join(base, "lena_rgba.png"))
          image0 = image_ops.decode_image(png0, dtype=dtypes.float32)
          image1 = image_ops.convert_image_dtype(
              image_ops.decode_png(png0, dtype=dtypes.uint16), dtypes.float32)
          image0, image1 = self.evaluate([image0, image1])
          self.assertAllEqual(image0, image1)

  def testGifFloat32(self):
    for horizon in self._FORWARD_COMPATIBILITY_HORIZONS:
      with compat.forward_compatibility_horizon(*horizon):
        with self.cached_session(use_gpu=True) as sess:
          base = "tensorflow/core/lib/gif/testdata"
          gif0 = io_ops.read_file(os.path.join(base, "scan.gif"))
          image0 = image_ops.decode_image(gif0, dtype=dtypes.float32)
          image1 = image_ops.convert_image_dtype(image_ops.decode_gif(gif0),
                                                 dtypes.float32)
          image0, image1 = self.evaluate([image0, image1])
          self.assertAllEqual(image0, image1)

  def testBmpFloat32(self):
    for horizon in self._FORWARD_COMPATIBILITY_HORIZONS:
      with compat.forward_compatibility_horizon(*horizon):
        with self.cached_session(use_gpu=True) as sess:
          base = "tensorflow/core/lib/bmp/testdata"
          bmp0 = io_ops.read_file(os.path.join(base, "lena.bmp"))
          image0 = image_ops.decode_image(bmp0, dtype=dtypes.float32)
          image1 = image_ops.convert_image_dtype(image_ops.decode_bmp(bmp0),
                                                 dtypes.float32)
          image0, image1 = self.evaluate([image0, image1])
          self.assertAllEqual(image0, image1)

  def testExpandAnimations(self):
    for horizon in self._FORWARD_COMPATIBILITY_HORIZONS:
      with compat.forward_compatibility_horizon(*horizon):
        with self.cached_session(use_gpu=True) as sess:
          base = "tensorflow/core/lib/gif/testdata"
          gif0 = io_ops.read_file(os.path.join(base, "scan.gif"))

          # Test `expand_animations=False` case.
          image0 = image_ops.decode_image(
              gif0, dtype=dtypes.float32, expand_animations=False)
          # image_ops.decode_png() handles GIFs and returns 3D tensors
          animation = image_ops.decode_gif(gif0)
          first_frame = array_ops.gather(animation, 0)
          image1 = image_ops.convert_image_dtype(first_frame, dtypes.float32)
          image0, image1 = self.evaluate([image0, image1])
          self.assertLen(image0.shape, 3)
          self.assertAllEqual(list(image0.shape), [40, 20, 3])
          self.assertAllEqual(image0, image1)

          # Test `expand_animations=True` case.
          image2 = image_ops.decode_image(gif0, dtype=dtypes.float32)
          image3 = image_ops.convert_image_dtype(animation, dtypes.float32)
          image2, image3 = self.evaluate([image2, image3])
          self.assertLen(image2.shape, 4)
          self.assertAllEqual(list(image2.shape), [12, 40, 20, 3])
          self.assertAllEqual(image2, image3)

<<<<<<< HEAD
  def testImageCropAndResize(self):
    # Test case for GitHub issue 42129
    message = "boxes values must be finite"
    with self.assertRaisesRegex(
        (errors.InvalidArgumentError, ValueError), message):
      v = image_ops_impl.crop_and_resize_v2(
          image=array_ops.zeros((2, 1, 1, 1)),
          boxes=[[1.0e+40, 0, 0, 0]],
          box_indices=[1],
          crop_size=[1, 1])
      self.evaluate(v)
=======
  @parameterized.named_parameters(
      ("_jpeg", "JPEG", "jpeg_merge_test1.jpg"),
      ("_png", "PNG", "lena_rgba.png"),
      ("_gif", "GIF", "scan.gif"),
  )
  def testWrongOpBmp(self, img_format, filename):
    base_folder = "tensorflow/core/lib"
    base_path = os.path.join(base_folder, img_format.lower(), "testdata")
    err_msg = "Trying to decode " + img_format + " format using DecodeBmp op"
    with self.assertRaisesRegex(
        (ValueError, errors.InvalidArgumentError), err_msg):
      img_bytes = io_ops.read_file(os.path.join(base_path, filename))
      img = image_ops.decode_bmp(img_bytes)
      self.evaluate(img)

  @parameterized.named_parameters(
      ("_jpeg", image_ops.decode_jpeg, "DecodeJpeg"),
      ("_png", image_ops.decode_png, "DecodePng"),
      ("_gif", image_ops.decode_gif, "DecodeGif"),
  )
  def testWrongOp(self, decode_op, op_used):
    base = "tensorflow/core/lib/bmp/testdata"
    bmp0 = io_ops.read_file(os.path.join(base, "rgba_small.bmp"))
    err_msg = ("Trying to decode BMP format using a wrong op. Use `decode_bmp` "
               "or `decode_image` instead. Op used: ") + op_used
    with self.assertRaisesRegex(
        (ValueError, errors.InvalidArgumentError), err_msg):
      img = decode_op(bmp0)
      self.evaluate(img)

  @parameterized.named_parameters(
      ("_png", "PNG", "lena_rgba.png"),
      ("_gif", "GIF", "scan.gif"),
      ("_bmp", "BMP", "rgba_small.bmp"),
  )
  def testWrongOpJpeg(self, img_format, filename):
    base_folder = "tensorflow/core/lib"
    base_path = os.path.join(base_folder, img_format.lower(), "testdata")
    err_msg = ("DecodeAndCropJpeg operation can run on JPEG only, but "
               "detected ") + img_format
    with self.assertRaisesRegex(
        (ValueError, errors.InvalidArgumentError), err_msg):
      img_bytes = io_ops.read_file(os.path.join(base_path, filename))
      img = image_ops.decode_and_crop_jpeg(img_bytes, [1, 1, 2, 2])
      self.evaluate(img)
>>>>>>> 813ef350


if __name__ == "__main__":
  googletest.main()<|MERGE_RESOLUTION|>--- conflicted
+++ resolved
@@ -5710,7 +5710,6 @@
           self.assertAllEqual(list(image2.shape), [12, 40, 20, 3])
           self.assertAllEqual(image2, image3)
 
-<<<<<<< HEAD
   def testImageCropAndResize(self):
     # Test case for GitHub issue 42129
     message = "boxes values must be finite"
@@ -5722,8 +5721,8 @@
           box_indices=[1],
           crop_size=[1, 1])
       self.evaluate(v)
-=======
-  @parameterized.named_parameters(
+
+   @parameterized.named_parameters(
       ("_jpeg", "JPEG", "jpeg_merge_test1.jpg"),
       ("_png", "PNG", "lena_rgba.png"),
       ("_gif", "GIF", "scan.gif"),
@@ -5768,7 +5767,6 @@
       img_bytes = io_ops.read_file(os.path.join(base_path, filename))
       img = image_ops.decode_and_crop_jpeg(img_bytes, [1, 1, 2, 2])
       self.evaluate(img)
->>>>>>> 813ef350
 
 
 if __name__ == "__main__":
