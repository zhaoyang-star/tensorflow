# Experimental extensions to the C API for eager execution of kernels.

load(
    "//tensorflow:tensorflow.bzl",
    "tf_cc_test",
    "tf_copts",
    "tf_cuda_cc_test",
    "tf_cuda_library",
)
load(
    "//tensorflow/core/platform:build_config.bzl",
    "tf_kernel_tests_linkstatic",
)
load(
    "//tensorflow/core/platform:build_config_root.bzl",
    "tf_cuda_tests_tags",
)

package(
    licenses = ["notice"],  # Apache 2.0
)

tf_cuda_library(
    name = "c_api",
    srcs = [
        "c_api.cc",
        "c_api_debug.cc",
        "c_api_experimental.h",
        "c_api_internal.h",
        "c_api_unified_experimental.h",
    ],
    hdrs = ["c_api.h"],
    copts = tf_copts(),
    visibility = ["//visibility:public"],
    deps = select({
        "//tensorflow:android": [
            "//tensorflow/core:portable_tensorflow_lib_lite",
        ],
        "//conditions:default": [
            ":immediate_execution_context",
            ":immediate_execution_operation",
            ":immediate_execution_tensor_handle",
            ":abstract_tensor_handle",
            ":tfe_context_internal",
            ":tfe_cancellation_manager_internal",
            ":tfe_executor_internal",
            ":tfe_monitoring_internal",
            ":tfe_op_attrs_internal",
            ":tfe_op_internal",
            ":tfe_tensor_debug_info_internal",
            ":tfe_tensorhandle_internal",
            "@com_google_absl//absl/algorithm:container",
            "@com_google_absl//absl/types:span",
            "@com_google_absl//absl/types:variant",
            "//tensorflow/c:c_api",
            "//tensorflow/c:c_api_internal",
            "//tensorflow/c:tf_status_internal",
            "//tensorflow/c:tf_tensor_internal",
            "//tensorflow/core:core_cpu",
            "//tensorflow/core/common_runtime/eager:attr_builder",
            "//tensorflow/core/common_runtime/eager:context",
            "//tensorflow/core/common_runtime/eager:core",
            "//tensorflow/core/common_runtime/eager:eager_executor",
            "//tensorflow/core/common_runtime/eager:execute",
            "//tensorflow/core/common_runtime/eager:tensor_handle",
            "//tensorflow/core:core_cpu_internal",
            "//tensorflow/core:framework",
            "//tensorflow/core:framework_internal",
            "//tensorflow/core:lib",
            "//tensorflow/core:lib_internal",
            "//tensorflow/core:protos_all_cc",
            "//tensorflow/core/profiler/lib:traceme",
        ],
    }) + [
        "@com_google_absl//absl/memory",
        "//tensorflow/core/common_runtime/eager:eager_operation",
        "//tensorflow/core/distributed_runtime/eager:remote_mgr",
        "//tensorflow/core/distributed_runtime/eager:cluster_function_library_runtime",
        "//tensorflow/core/distributed_runtime/eager:eager_client",
        "//tensorflow/core/distributed_runtime/rpc/eager:grpc_eager_client",
        "//tensorflow/core/distributed_runtime/rpc:grpc_channel",
        "//tensorflow/core/distributed_runtime/rpc:grpc_server_lib",
        "//tensorflow/core/distributed_runtime/rpc:grpc_worker_cache",
        "//tensorflow/core/distributed_runtime/rpc:grpc_worker_service",
        "//tensorflow/core/distributed_runtime/rpc:rpc_rendezvous_mgr",
        "//tensorflow/core/distributed_runtime:remote_device",
        "//tensorflow/core/distributed_runtime:server_lib",
        "//tensorflow/core/distributed_runtime:worker_env",
        "//tensorflow/core:gpu_runtime",
    ],
    alwayslink = 1,
)

filegroup(
    name = "pywrap_required_hdrs",
    srcs = [
        "abstract_context.h",
        "abstract_function.h",
        "abstract_operation.h",
        "abstract_tensor_handle.h",
        "c_api_experimental.h",
        "c_api_internal.h",
        "c_api_unified_experimental.h",
        "c_api_unified_experimental_internal.h",
        "dlpack.h",
        "gradients.h",
        "gradients_internal.h",
        "immediate_execution_context.h",
        "immediate_execution_operation.h",
        "immediate_execution_tensor_handle.h",
        "mnist_gradients_testutil.h",
        "tape.h",
        "tfe_cancellation_manager_internal.h",
        "tfe_executor_internal.h",
        "tfe_monitoring_internal.h",
        "tfe_op_attrs_internal.h",
        "tfe_tensor_debug_info_internal.h",
    ],
    visibility = [
        "//tensorflow/core:__pkg__",
        "//tensorflow/python:__pkg__",
    ],
)

cc_library(
    name = "c_api_internal",
    hdrs = [
        "c_api_experimental.h",
        "c_api_internal.h",
    ],
    visibility = [
        "//learning/deepmind/courier:__subpackages__",
        "//tensorflow:internal",
    ],
    deps = [
        ":c_api",
        ":tfe_cancellation_manager_internal",
        ":tfe_context_internal",
        ":tfe_executor_internal",
        ":tfe_monitoring_internal",
        ":tfe_op_attrs_internal",
        ":tfe_op_internal",
        ":tfe_tensor_debug_info_internal",
        ":tfe_tensorhandle_internal",
        "//tensorflow/c:c_api_internal",
    ],
)

cc_library(
    name = "c_api_unified_internal",
    hdrs = [
        "c_api_unified_experimental_internal.h",
    ],
    visibility = [
        "//tensorflow:internal",
    ],
    deps = [
        ":abstract_context",
        ":abstract_operation",
        ":abstract_tensor_handle",
        ":c_api",
        ":c_api_experimental",
        "//tensorflow/c:c_api_internal",
        "//tensorflow/c:conversion_macros",
        "//tensorflow/c:tf_status",
        "//tensorflow/core/platform:casts",
        "//tensorflow/core/platform:types",
    ],
)

cc_library(
    name = "gradients_internal",
    srcs = [
        "gradients.cc",
    ],
    hdrs = [
        "gradients.h",
        "gradients_internal.h",
    ],
    visibility = [
        "//tensorflow:internal",
    ],
    deps = [
        ":abstract_context",
        ":abstract_operation",
        ":abstract_tensor_handle",
        ":c_api_unified_internal",
        ":tape",
        "//tensorflow/core/common_runtime/eager:attr_builder",
        "//tensorflow/core/lib/llvm_rtti",
        "@com_google_absl//absl/container:flat_hash_map",
        "@com_google_absl//absl/strings",
    ],
)

tf_cuda_cc_test(
    name = "gradients_test",
    size = "small",
    srcs = [
        "gradients_test.cc",
    ],
    args = ["--heap_check=local"],
    linkstatic = tf_kernel_tests_linkstatic(),
    tags = tf_cuda_tests_tags() + ["nomac"],
    deps = [
        ":abstract_tensor_handle",
        ":c_api_experimental",
        ":c_api_test_util",
        ":c_api_unified_internal",
        ":gradients_internal",
        "//tensorflow/c:c_api",
        "//tensorflow/c:c_test_util",
        "//tensorflow/c:tf_status_helper",
        "//tensorflow/c/experimental/gradients:array_grad",
        "//tensorflow/c/experimental/gradients:math_grad",
        "//tensorflow/c/experimental/ops:array_ops",
        "//tensorflow/cc/profiler",
        "//tensorflow/compiler/mlir/tensorflow/c:mlir_c_api_registration",
        "//tensorflow/core:lib",
        "//tensorflow/core:protos_all_cc",
        "//tensorflow/core:test",
        "//tensorflow/core:test_main",
        "//tensorflow/core/lib/llvm_rtti",
        "@com_google_absl//absl/container:flat_hash_set",
        "@com_google_absl//absl/strings",
        "@com_google_absl//absl/types:span",
    ],
)

cc_library(
    name = "gradients_util",
    srcs = [
        "gradients_util.cc",
    ],
    hdrs = [
        "gradients_util.h",
    ],
    visibility = [
        "//tensorflow:internal",
    ],
    deps = [
        ":abstract_context",
        ":abstract_operation",
        ":abstract_tensor_handle",
        ":c_api",
        ":c_api_experimental",
        ":c_api_unified_internal",
        ":gradients",
        ":gradients_internal",
        ":tape",
        "//tensorflow/c:c_api",
        "//tensorflow/c:tf_status_helper",
        "//tensorflow/c/experimental/ops:array_ops",
        "//tensorflow/c/experimental/ops:math_ops",
        "//tensorflow/c/experimental/ops:nn_ops",
        "//tensorflow/cc/profiler",
        "//tensorflow/compiler/mlir/tensorflow/c:mlir_c_api_registration",
        "//tensorflow/core:framework",
        "//tensorflow/core:lib",
        "//tensorflow/core:protos_all_cc",
        "//tensorflow/core/lib/llvm_rtti",
        "@com_google_absl//absl/container:flat_hash_map",
        "@com_google_absl//absl/strings",
        "@com_google_absl//absl/types:span",
    ],
)

cc_library(
    name = "mnist_gradients_testutil",
    srcs = [
        "mnist_gradients_testutil.cc",
    ],
    hdrs = [
        "mnist_gradients_testutil.h",
    ],
    visibility = [
        "//tensorflow:internal",
    ],
    deps = [
        ":abstract_tensor_handle",
        ":c_api_experimental",
        ":c_api_unified_internal",
        ":gradients_internal",
<<<<<<< HEAD
        ":gradients_util",
        ":tape",
        "//tensorflow/c/experimental/ops:array_ops",
        "//tensorflow/c/experimental/ops:math_ops",
        "//tensorflow/c/experimental/ops:nn_ops",
=======
        "//tensorflow/c:tf_status_helper",
        "//tensorflow/c:tf_tensor",
        "//tensorflow/c/experimental/ops",
>>>>>>> 24d099eb
        "//tensorflow/core/lib/llvm_rtti",
        "//tensorflow/core/platform:status",
        "@com_google_absl//absl/container:flat_hash_set",
        "@com_google_absl//absl/types:span",
    ],
)

cc_library(
    name = "gradient_checker",
    srcs = [
        "gradient_checker.cc",
    ],
    hdrs = [
        "gradient_checker.h",
    ],
    visibility = [
        "//tensorflow:internal",
    ],
    deps = [
        ":abstract_tensor_handle",
        ":c_api_experimental",
        ":c_api_unified_internal",
        ":gradients_internal",
        ":gradients_util",
        "//tensorflow/c:c_api",
        "//tensorflow/c:tf_status_helper",
        "//tensorflow/c/experimental/gradients:math_grad",
        "//tensorflow/c/experimental/gradients:nn_grad",
        "//tensorflow/c/experimental/ops:array_ops",
        "//tensorflow/c/experimental/ops:math_ops",
        "//tensorflow/c/experimental/ops:nn_ops",
        "//tensorflow/cc/profiler",
        "//tensorflow/compiler/mlir/tensorflow/c:mlir_c_api_registration",
        "//tensorflow/core:lib",
        "//tensorflow/core:protos_all_cc",
        "//tensorflow/core/lib/llvm_rtti",
        "@com_google_absl//absl/strings",
        "@com_google_absl//absl/types:span",
    ],
)

tf_cuda_cc_test(
    name = "gradient_checker_test",
    size = "small",
    srcs = [
        "gradient_checker_test.cc",
    ],
    args = ["--heap_check=local"],
    linkstatic = tf_kernel_tests_linkstatic(),
    tags = tf_cuda_tests_tags() + ["nomac"],
    deps = [
        ":abstract_tensor_handle",
        ":c_api_experimental",
        ":c_api_test_util",
        ":c_api_unified_internal",
        ":gradient_checker",
        ":gradients_internal",
        ":mnist_gradients_testutil",
        "//tensorflow/c:c_api",
        "//tensorflow/c:c_test_util",
        "//tensorflow/c:tf_status_helper",
        "//tensorflow/c/experimental/gradients:math_grad",
        "//tensorflow/c/experimental/gradients:nn_grad",
        "//tensorflow/c/experimental/ops:array_ops",
        "//tensorflow/c/experimental/ops:math_ops",
        "//tensorflow/c/experimental/ops:nn_ops",
        "//tensorflow/cc/profiler",
        "//tensorflow/compiler/mlir/tensorflow/c:mlir_c_api_registration",
        "//tensorflow/core:lib",
        "//tensorflow/core:protos_all_cc",
        "//tensorflow/core:test",
        "//tensorflow/core:test_main",
        "//tensorflow/core/lib/llvm_rtti",
        "@com_google_absl//absl/strings",
        "@com_google_absl//absl/types:span",
    ],
)

tf_cuda_cc_test(
    name = "mnist_gradients_test",
    size = "small",
    srcs = [
        "mnist_gradients_test.cc",
    ],
    args = ["--heap_check=local"],
    linkstatic = tf_kernel_tests_linkstatic(),
    tags = tf_cuda_tests_tags() + [
        "nomac",
    ],
    deps = [
        ":abstract_tensor_handle",
        ":c_api_experimental",
        ":c_api_unified_internal",
        ":gradients_internal",
        ":gradients_util",
        ":mnist_gradients_testutil",
        "//tensorflow/c:c_api",
        "//tensorflow/c:c_test_util",
        "//tensorflow/c:tf_status_helper",
        "//tensorflow/c/experimental/gradients:math_grad",
        "//tensorflow/c/experimental/gradients:nn_grad",
        "//tensorflow/c/experimental/ops:array_ops",
        "//tensorflow/c/experimental/ops:math_ops",
        "//tensorflow/c/experimental/ops:nn_ops",
        "//tensorflow/cc/profiler",
        "//tensorflow/compiler/mlir/tensorflow/c:mlir_c_api_registration",
        "//tensorflow/core:lib",
        "//tensorflow/core:protos_all_cc",
        "//tensorflow/core:test",
        "//tensorflow/core:test_main",
        "//tensorflow/core/lib/llvm_rtti",
        "@com_google_absl//absl/container:flat_hash_set",
        "@com_google_absl//absl/strings",
        "@com_google_absl//absl/types:span",
    ],
)

cc_library(
    name = "abstract_tensor_handle",
    hdrs = ["abstract_tensor_handle.h"],
    visibility = [
        "//tensorflow:internal",
    ],
    deps = [
        "//tensorflow/core:protos_all_cc",
        "//tensorflow/core/platform:refcount",
    ],
)

cc_library(
    name = "immediate_execution_tensor_handle",
    hdrs = ["immediate_execution_tensor_handle.h"],
    visibility = [
        "//tensorflow:internal",
    ],
    deps = [
        ":abstract_tensor_handle",
        "//tensorflow/c:tensor_interface",
        "//tensorflow/core:framework",
        "//tensorflow/core:lib",
        "//tensorflow/core:protos_all_cc",
    ],
)

cc_library(
    name = "abstract_operation",
    hdrs = ["abstract_operation.h"],
    visibility = [
        "//tensorflow:internal",
    ],
    deps = [
        ":abstract_tensor_handle",
        "//tensorflow/c:tensor_interface",
        "//tensorflow/core:framework",
        "//tensorflow/core:lib",
        "//tensorflow/core:protos_all_cc",
        "@com_google_absl//absl/types:span",
    ],
)

cc_library(
    name = "immediate_execution_operation",
    hdrs = ["immediate_execution_operation.h"],
    visibility = [
        "//tensorflow:internal",
    ],
    deps = [
        ":abstract_operation",
        ":abstract_tensor_handle",
        ":immediate_execution_tensor_handle",
        "//tensorflow/c:tensor_interface",
        "//tensorflow/core:framework",
        "//tensorflow/core:lib",
        "//tensorflow/core:protos_all_cc",
        "//tensorflow/core/util:abstract_stack_trace",
        "@com_google_absl//absl/types:optional",
        "@com_google_absl//absl/types:span",
    ],
)

cc_library(
    name = "abstract_context",
    hdrs = ["abstract_context.h"],
    visibility = [
        "//tensorflow:internal",
    ],
    deps = [
        ":abstract_function",
        ":abstract_operation",
    ],
)

cc_library(
    name = "abstract_function",
    hdrs = ["abstract_function.h"],
    visibility = [
        "//tensorflow:internal",
    ],
    deps = [
        "//tensorflow/core:protos_all_cc",
        "//tensorflow/core/platform:status",
    ],
)

cc_library(
    name = "immediate_execution_context",
    hdrs = ["immediate_execution_context.h"],
    visibility = [
        "//tensorflow:internal",
    ],
    deps = [
        ":abstract_context",
        ":immediate_execution_operation",
        ":immediate_execution_tensor_handle",
        "//tensorflow/c:tensor_interface",
        "//tensorflow/core:framework",
        "//tensorflow/core:lib",
        "//tensorflow/core:protos_all_cc",
        "@com_google_absl//absl/types:optional",
        "@com_google_absl//absl/types:span",
    ],
)

cc_library(
    name = "tfe_context_internal",
    hdrs = ["tfe_context_internal.h"],
    visibility = [
        "//tensorflow:internal",
    ],
    deps = [
        ":immediate_execution_context",
        "//tensorflow/c:conversion_macros",
    ],
)

cc_library(
    name = "tfe_cancellation_manager_internal",
    hdrs = ["tfe_cancellation_manager_internal.h"],
    visibility = [
        "//tensorflow:internal",
    ],
    deps = [
        "//tensorflow/core:framework",
    ],
)

cc_library(
    name = "tfe_executor_internal",
    hdrs = ["tfe_executor_internal.h"],
    visibility = [
        "//tensorflow:internal",
    ],
    deps = [
        "//tensorflow/core/common_runtime/eager:eager_executor",
    ],
)

cc_library(
    name = "tfe_monitoring_internal",
    hdrs = ["tfe_monitoring_internal.h"],
    visibility = [
        "//tensorflow:internal",
    ],
    deps = [
        "//tensorflow/core:lib",
        "@com_google_absl//absl/memory",
    ],
)

cc_library(
    name = "tfe_op_attrs_internal",
    hdrs = ["tfe_op_attrs_internal.h"],
    visibility = [
        "//tensorflow:internal",
    ],
    deps = [
        "//tensorflow/c:conversion_macros",
        "//tensorflow/c:tf_status",
        "//tensorflow/core:protos_all_cc",
        "//tensorflow/core/common_runtime/eager:attr_builder",
    ],
)

cc_library(
    name = "tfe_op_internal",
    hdrs = ["tfe_op_internal.h"],
    visibility = [
        "//tensorflow:internal",
    ],
    deps = [
        ":immediate_execution_operation",
        "//tensorflow/c:conversion_macros",
    ],
)

cc_library(
    name = "tfe_tensor_debug_info_internal",
    hdrs = ["tfe_tensor_debug_info_internal.h"],
    visibility = [
        "//tensorflow:internal",
    ],
    deps = [
        "//tensorflow/core:lib",
    ],
)

cc_library(
    name = "tfe_tensorhandle_internal",
    hdrs = ["tfe_tensorhandle_internal.h"],
    visibility = [
        "//tensorflow:internal",
    ],
    deps = [
        ":immediate_execution_tensor_handle",
        "//tensorflow/c:conversion_macros",
    ],
)

tf_cuda_library(
    name = "c_api_test_util",
    testonly = 1,
    srcs = ["c_api_test_util.cc"],
    hdrs = ["c_api_test_util.h"],
    visibility = [
        "//learning/brain:__subpackages__",
        "//tensorflow:__subpackages__",
    ],
    deps = [
        ":c_api",
        ":c_api_experimental",
        "//tensorflow/c:c_test_util",
        "//tensorflow/core:framework",
        "//tensorflow/core:lib",
        "//tensorflow/core:protos_all_cc",
        "//tensorflow/core:test",
    ],
)

tf_cuda_cc_test(
    name = "c_api_test",
    size = "small",
    srcs = [
        "c_api_debug_test.cc",
        "c_api_test.cc",
    ],
    tags = [
        "noguitar",  # TODO(b/155445984): flaky
        #"guitar",
        "notap",  # TODO(b/156981931): flaky
        "multi_gpu",
    ],
    deps = [
        ":c_api",
        ":c_api_experimental",
        ":c_api_internal",
        ":c_api_test_util",
        ":tfe_op_internal",
        ":tfe_tensorhandle_internal",
        "//tensorflow/c:c_test_util",
        "//tensorflow/core:lib",
        "//tensorflow/core:lib_internal",
        "//tensorflow/core:protos_all_cc",
        "//tensorflow/core:test",
        "//tensorflow/core:test_main",
        "//tensorflow/core/common_runtime/eager:eager_operation",
        "//tensorflow/core/common_runtime/eager:tensor_handle",
        "@com_google_absl//absl/strings",
    ],
)

tf_cuda_library(
    name = "c_api_remote_test_util",
    testonly = 1,
    srcs = ["c_api_remote_test_util.cc"],
    hdrs = ["c_api_remote_test_util.h"],
    visibility = ["//tensorflow:__subpackages__"],
    deps = [
        ":c_api",
        ":c_api_internal",
        ":c_api_test_util",
        ":tfe_tensorhandle_internal",
        "//tensorflow/core:framework",
        "//tensorflow/core:lib",
        "//tensorflow/core:protos_all_cc",
        "//tensorflow/core:test",
        "//tensorflow/core/common_runtime/eager:tensor_handle",
        "//tensorflow/core/distributed_runtime/rpc:grpc_server_lib",
        "@com_google_absl//absl/strings",
    ],
)

tf_cuda_cc_test(
    name = "c_api_remote_test",
    size = "small",
    srcs = [
        "c_api_remote_test.cc",
    ],
    # TODO(b/136478427): Figure out how to correctly shut the server down
    args = ["--heap_check=local"],
    tags = [
        "no_windows",
    ],
    deps = [
        ":c_api",
        ":c_api_experimental",
        ":c_api_internal",
        ":c_api_remote_test_util",
        ":c_api_test_util",
        ":tfe_tensorhandle_internal",
        "//tensorflow/c:c_test_util",
        "//tensorflow/core:framework",
        "//tensorflow/core:graph",
        "//tensorflow/core:lib",
        "//tensorflow/core:protos_all_cc",
        "//tensorflow/core:test",
        "//tensorflow/core:test_main",
        "//tensorflow/core/common_runtime:function_optimization_registry",
        "//tensorflow/core/common_runtime/eager:eager_operation",
        "//tensorflow/core/distributed_runtime/rpc:grpc_server_lib",
        "@com_google_absl//absl/strings",
    ],
)

tf_cuda_cc_test(
    name = "c_api_remote_function_test",
    size = "small",
    srcs = [
        "c_api_remote_function_test.cc",
    ],
    # TODO(b/136478427): Figure out how to correctly shut the server down
    args = ["--heap_check=local"],
    tags = [
        "no_windows",
    ],
    deps = [
        ":c_api_remote_test_util",
        "//tensorflow/core:test",
        "//tensorflow/core:test_main",
    ],
)

tf_cuda_cc_test(
    name = "c_api_distributed_test",
    size = "small",
    srcs = [
        "c_api_distributed_test.cc",
    ],
    # TODO(b/136478427): Figure out how to correctly shut the server down
    args = ["--heap_check=local"],
    tags = [
        "no_oss",  # b/168323632
        "no_windows",
        "noasan",  # leaks gRPC server instances
    ],
    deps = [
        ":c_api",
        ":c_api_experimental",
        ":c_api_internal",
        ":c_api_test_util",
        ":tfe_tensorhandle_internal",
        "//tensorflow/c:c_test_util",
        "//tensorflow/core:framework",
        "//tensorflow/core:graph",
        "//tensorflow/core:lib",
        "//tensorflow/core:protos_all_cc",
        "//tensorflow/core:test",
        "//tensorflow/core:test_main",
        "//tensorflow/core/common_runtime:function_optimization_registry",
        "//tensorflow/core/common_runtime:optimization_registry",
        "//tensorflow/core/common_runtime/eager:eager_operation",
        "//tensorflow/core/distributed_runtime/rpc:grpc_server_lib",
        "@com_google_absl//absl/strings",
    ],
)

tf_cuda_cc_test(
    name = "c_api_cluster_test",
    size = "small",
    srcs = [
        "c_api_cluster_test.cc",
    ],
    # TODO(b/136478427): Figure out how to correctly shut the server down
    args = ["--heap_check=local"],
    tags = [
        "no_windows",
    ],
    deps = [
        ":c_api",
        ":c_api_experimental",
        ":c_api_internal",
        ":c_api_test_util",
        ":tfe_tensorhandle_internal",
        "//tensorflow/c:c_test_util",
        "//tensorflow/core:lib",
        "//tensorflow/core:protos_all_cc",
        "//tensorflow/core:test",
        "//tensorflow/core:test_main",
        "//tensorflow/core/common_runtime/eager:eager_operation",
        "//tensorflow/core/distributed_runtime/rpc:grpc_server_lib",
        "//tensorflow/core/platform:env",
        "@com_google_absl//absl/strings",
    ],
)

tf_cuda_library(
    name = "c_api_experimental",
    srcs = [
        "c_api_experimental.cc",
        "c_api_unified_experimental.cc",
        "c_api_unified_experimental_eager.cc",
        "c_api_unified_experimental_graph.cc",
        "c_api_unified_experimental_internal.h",
    ],
    hdrs = [
        "c_api_experimental.h",
        "c_api_unified_experimental.h",
    ],
    copts = tf_copts(),
    visibility = ["//visibility:public"],
    deps = select({
        "//tensorflow:android": [
            "//tensorflow/core:portable_tensorflow_lib_lite",
        ],
        "//conditions:default": [
            ":c_api",
            ":c_api_internal",
            ":tfe_context_internal",
            ":tfe_op_internal",
            ":tfe_tensorhandle_internal",
            ":abstract_operation",
            ":abstract_context",
            ":abstract_tensor_handle",
            ":immediate_execution_tensor_handle",
            ":immediate_execution_context",
            "//tensorflow/core/lib/llvm_rtti",
            "//tensorflow/c:c_api",
            "//tensorflow/c:c_api_internal",
            "//tensorflow/core:core_cpu",
            "//tensorflow/core/common_runtime/eager:attr_builder",
            "//tensorflow/core/common_runtime/eager:context",
            "//tensorflow/core/common_runtime/eager:eager_executor",
            "//tensorflow/core/common_runtime/eager:eager_operation",
            "//tensorflow/core/common_runtime/eager:execute",
            "//tensorflow/core/common_runtime/eager:kernel_and_device",
            "//tensorflow/core/common_runtime/eager:tensor_handle",
            "//tensorflow/core/common_runtime/eager:copy_to_device_node",
            "//tensorflow/core:core_cpu_internal",
            "//tensorflow/core:framework",
            "//tensorflow/core:framework_internal",
            "//tensorflow/core:lib",
            "//tensorflow/core:lib_internal",
            "//tensorflow/core:protos_all_cc",
            "@com_google_absl//absl/types:variant",
            "//tensorflow/c:conversion_macros",
        ],
    }) + select({
        "//tensorflow:with_xla_support": [
            "//tensorflow/compiler/tf2xla:xla_compiler",
            "//tensorflow/compiler/jit",
            "//tensorflow/compiler/jit:xla_device",
        ],
        "//conditions:default": [],
    }) + [
        "@com_google_absl//absl/memory",
        "@com_google_absl//absl/strings",
        "@com_google_absl//absl/container:flat_hash_map",
        "//tensorflow/c:tf_status_helper",
        "//tensorflow/core/distributed_runtime/eager:eager_client",
        "//tensorflow/core/distributed_runtime/rpc/eager:grpc_eager_client",
        "//tensorflow/core/distributed_runtime/rpc:grpc_channel",
        "//tensorflow/core/distributed_runtime/rpc:grpc_server_lib",
        "//tensorflow/core/distributed_runtime/rpc:grpc_worker_cache",
        "//tensorflow/core/distributed_runtime/rpc:grpc_worker_service",
        "//tensorflow/core/distributed_runtime/rpc:rpc_rendezvous_mgr",
        "//tensorflow/core/distributed_runtime:remote_device",
        "//tensorflow/core/distributed_runtime:server_lib",
        "//tensorflow/core/distributed_runtime:worker_env",
        "//tensorflow/core:gpu_runtime",
    ],
    alwayslink = 1,
)

tf_cuda_cc_test(
    name = "c_api_experimental_test",
    size = "small",
    srcs = [
        "c_api_experimental_test.cc",
    ],
    args = ["--heap_check=local"],
    linkstatic = tf_kernel_tests_linkstatic(),
    tags = tf_cuda_tests_tags() + ["nomac"],
    deps = [
        ":c_api",
        ":c_api_experimental",
        ":c_api_test_util",
        "//tensorflow/c:c_test_util",
        "//tensorflow/cc/profiler",
        "//tensorflow/core:lib",
        "//tensorflow/core:protos_all_cc",
        "//tensorflow/core:test",
        "//tensorflow/core:test_main",
        "//tensorflow/core/platform:status",
        "@com_google_absl//absl/strings",
    ],
)

tf_cuda_cc_test(
    name = "c_api_unified_experimental_test",
    size = "small",
    srcs = [
        "c_api_unified_experimental_test.cc",
    ],
    args = ["--heap_check=local"],
    linkstatic = tf_kernel_tests_linkstatic(),
    tags = tf_cuda_tests_tags() + ["nomac"],
    deps = [
        ":c_api",
        ":c_api_experimental",
        ":c_api_test_util",
        "//tensorflow/c:c_api",
        "//tensorflow/c:c_test_util",
        "//tensorflow/c:tf_status_helper",
        "//tensorflow/cc/profiler",
        "//tensorflow/compiler/mlir/tensorflow/c:mlir_c_api_registration",
        "//tensorflow/core:lib",
        "//tensorflow/core:protos_all_cc",
        "//tensorflow/core:test",
        "//tensorflow/core:test_main",
        "@com_google_absl//absl/strings",
    ],
)

cc_library(
    name = "custom_device_testutil",
    testonly = True,
    srcs = ["custom_device_testutil.cc"],
    hdrs = ["custom_device_testutil.h"],
    visibility = ["//tensorflow:internal"],
    deps = [
        ":c_api",
        ":c_api_experimental",
        ":c_api_test_util",
        "//tensorflow/c:c_api",
        "//tensorflow/core:lib",
        "//tensorflow/core:test",
    ],
)

tf_cc_test(
    name = "custom_device_test",
    size = "small",
    srcs = [
        "custom_device_test.cc",
    ],
    deps = [
        ":c_api",
        ":c_api_experimental",
        ":c_api_test_util",
        ":custom_device_testutil",
        "//tensorflow/c:c_api",
        "//tensorflow/c:c_test_util",
        "//tensorflow/cc/profiler",
        "//tensorflow/core:lib",
        "//tensorflow/core:protos_all_cc",
        "//tensorflow/core:test",
        "//tensorflow/core:test_main",
        "@com_google_absl//absl/strings",
    ],
)

cc_library(
    name = "tape",
    hdrs = ["tape.h"],
    visibility = ["//tensorflow:internal"],
    deps = [
        "//tensorflow/core:framework",
        "//tensorflow/core:lib",
    ],
)

filegroup(
    name = "headers",
    srcs = [
        "c_api.h",
        "c_api_experimental.h",
        "dlpack.h",
    ],
    visibility = ["//tensorflow:__subpackages__"],
)

cc_library(
    name = "dlpack",
    srcs = ["dlpack.cc"],
    hdrs = ["dlpack.h"],
    copts = [
        "-fexceptions",
        "-fno-strict-aliasing",
    ],
    features = ["-use_header_modules"],
    visibility = ["//tensorflow:__subpackages__"],
    deps = [
        ":c_api",
        ":c_api_experimental",
        ":tfe_tensorhandle_internal",
        "//tensorflow/c:tf_status_helper",
        "//tensorflow/c:tf_status_internal",
        "//tensorflow/core:framework",
        "//tensorflow/core:framework_internal",
        "//tensorflow/core:lib",
        "//tensorflow/core/common_runtime/eager:tensor_handle",
        "@dlpack",
    ],
    alwayslink = 1,
)

# TODO(karllessard): only used by //tensorflow/core:mobile_srcs_only_runtime
# right now, remove this public rule when no longer needed (it should be
# replaced by TF Lite)
filegroup(
    name = "srcs",
    srcs = glob(
        [
            "*.cc",
            "*.h",
        ],
        exclude = [
            "c_api_experimental.cc",
            "c_api_unified_experimental.cc",
            "c_api_unified_experimental_eager.cc",
            "c_api_unified_experimental_graph.cc",
            "c_api_unified_experimental_internal.h",
            "gradients.cc",  # Uses RTTI.
            "*test*",
            "*dlpack*",
        ],
    ),
    visibility = ["//visibility:public"],
)<|MERGE_RESOLUTION|>--- conflicted
+++ resolved
@@ -281,17 +281,11 @@
         ":c_api_experimental",
         ":c_api_unified_internal",
         ":gradients_internal",
-<<<<<<< HEAD
         ":gradients_util",
         ":tape",
         "//tensorflow/c/experimental/ops:array_ops",
         "//tensorflow/c/experimental/ops:math_ops",
         "//tensorflow/c/experimental/ops:nn_ops",
-=======
-        "//tensorflow/c:tf_status_helper",
-        "//tensorflow/c:tf_tensor",
-        "//tensorflow/c/experimental/ops",
->>>>>>> 24d099eb
         "//tensorflow/core/lib/llvm_rtti",
         "//tensorflow/core/platform:status",
         "@com_google_absl//absl/container:flat_hash_set",
